--- conflicted
+++ resolved
@@ -39,11 +39,8 @@
           <Route path="/landing-page" element={<LandingPage/>} />
 
           <Route path="/researcher-profile" element={<ResearcherProfile />} />
-<<<<<<< HEAD
           <Route path="/saved-researchers" element={<SavedResearchers />} />
-=======
           <Route path="/search-author" element={<SearchAuthor />} />
->>>>>>> d0dce0e1
         </Routes>
       </AuthProvider>
     </BrowserRouter>
