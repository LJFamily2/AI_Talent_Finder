import { BrowserRouter, Routes, Route, Navigate } from "react-router-dom";
import { AuthProvider } from "./context/AuthContext";
import Login from "./pages/Login";
import Register from "./pages/Register";
import ProtectedRoute from "./components/ProtectedRoute";
import Dashboard from "./pages/Dashboard";
import { CssBaseline } from "@mui/material";
import CVUpload from "./pages/CVUpload";
import CVVerification from "./pages/CVVerification";
<<<<<<< HEAD
import SearchInterface from "./pages/SearchInterface";
=======
import ResearcherProfile from "./pages/ResearcherProfile";
>>>>>>> 89e4db7b

function App() {
  return (
    <BrowserRouter>
      <CssBaseline />
      <AuthProvider>
        <Routes>
          <Route path="/login" element={<Login />} />
          <Route path="/register" element={<Register />} />
          <Route
            path="/dashboard"
            element={
              <ProtectedRoute>
                <Dashboard />
              </ProtectedRoute>
            }
          />
          <Route path="/verify-cv" element={<CVUpload />} />
          {/* <Route path="/cv-verification" element={<CVVerification />} /> */}
          <Route path="/search-tool" element={<SearchInterface />} />
          <Route path="/" element={<Navigate to="/dashboard" />} />

          <Route path="/researcher-profile" element={<ResearcherProfile />} />
        </Routes>
      </AuthProvider>
    </BrowserRouter>
  );
}

export default App;<|MERGE_RESOLUTION|>--- conflicted
+++ resolved
@@ -7,11 +7,7 @@
 import { CssBaseline } from "@mui/material";
 import CVUpload from "./pages/CVUpload";
 import CVVerification from "./pages/CVVerification";
-<<<<<<< HEAD
-import SearchInterface from "./pages/SearchInterface";
-=======
 import ResearcherProfile from "./pages/ResearcherProfile";
->>>>>>> 89e4db7b
 
 function App() {
   return (
