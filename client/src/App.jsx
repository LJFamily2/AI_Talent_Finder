--- conflicted
+++ resolved
@@ -36,16 +36,10 @@
           <Route path="/search-tool" element={<SearchStart />} />
           <Route path="/search-interface" element={<SearchInterface />} />
           <Route path="/" element={<Navigate to="/dashboard" />} />
-<<<<<<< HEAD
-          <Route path="/landing-page" element={<LandingPage />} />
-
-          <Route path="/researcher-profile" element={<ResearcherProfile />} />
-=======
           <Route path="/landing-page" element={<LandingPage  />} />
 
           <Route path="/researcher-profile/:id" element={<ResearcherProfile />} />
 
->>>>>>> bed8ab55
           <Route
             path="/saved-researchers"
             element={
@@ -54,12 +48,10 @@
               </ProtectedRoute>
             }
           />
-<<<<<<< HEAD
-              
-=======
 
->>>>>>> bed8ab55
           <Route path="/search-author" element={<SearchAuthor />} />
+
+
         </Routes>
       </AuthProvider>
     </BrowserRouter>
