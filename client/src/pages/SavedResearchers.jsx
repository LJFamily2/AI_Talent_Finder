import React, { useState, useEffect, useCallback, useMemo } from "react";
import { useNavigate } from "react-router-dom";
import {
  FaThLarge,
  FaBars,
  FaDownload,
  FaUserSlash,
  FaFilePdf,
  FaSortUp,
  FaSortDown,
<<<<<<< HEAD
} from "react-icons/fa";
=======
  FaTimes,
} from "react-icons/fa";
import { RiFolderSharedFill } from "react-icons/ri";
>>>>>>> e851fbd5
import Header from "@/components/Header";
import Footer from "@/components/Footer";
import {
  Snackbar,
  Alert,
  Menu,
  MenuItem,
  ButtonGroup,
  Button,
} from "@mui/material";
<<<<<<< HEAD
import { getBookmarks, removeBookmark, moveResearchersBetweenFolders } from "../services/bookmarkService";
=======
import { getBookmarks, removeBookmark, moveResearchersBetweenFolders, renameFolder, deleteFolder, createFolder, updateResearchersInFolder } from "../services/bookmarkService";
>>>>>>> e851fbd5
import { exportResearchersToExcel } from "../services/exportService";
import { exportResearchersWithFullData } from "../services/pdfExportService";
import SavedResearchCard from '../components/SavedResearchCard';
import SavedResearchRow from '../components/SavedResearchRow';
import FolderSidebar from '../components/FolderSidebar';

export default function SavedResearchers() {
  const navigate = useNavigate();
  const [savedResearchers, setSavedResearchers] = useState([]);
  const [loading, setLoading] = useState(true);
  const [showModal, setShowModal] = useState(false);
  const [targetResearcher, setTargetResearcher] = useState(null);
  const [moveModalOpen, setMoveModalOpen] = useState(false);
  const [moveTargetResearcher, setMoveTargetResearcher] = useState(null);
<<<<<<< HEAD
=======
  // Bulk actions state
  const [bulkMoveOpen, setBulkMoveOpen] = useState(false);
  const [bulkDeleteOpen, setBulkDeleteOpen] = useState(false);
>>>>>>> e851fbd5

  // folders are unique by name; structure: { name, researcherIds: [] }
  const [folders, setFolders] = useState([]);
  const [currentFolderId, setCurrentFolderId] = useState(null); // holds folder.name

  const [selectMode, setSelectMode] = useState(false);
  const [selectedResearchers, setSelectedResearchers] = useState([]);

  const [viewMode, setViewMode] = useState("list"); // 'list' or 'grid' (show list first)
<<<<<<< HEAD
=======
  const [searchQuery, setSearchQuery] = useState("");
>>>>>>> e851fbd5

  // Export dropdown state
  const [exportAnchorEl, setExportAnchorEl] = useState(null);
  const exportMenuOpen = Boolean(exportAnchorEl);

  const [toast, setToast] = useState({
    open: false,
    message: "",
    severity: "success",
  });

  const [sortConfig, setSortConfig] = useState({ key: null, direction: "asc" });

  function showToast(message, severity = "success") {
    setToast({ open: true, message, severity });
  }

  const fetchBookmarks = useCallback(async () => {
    try {
      setLoading(true);

      // Get all folders data
      const res = await getBookmarks();
      const foldersList = res?.data || [];

<<<<<<< HEAD
      console.log("Returned data:", foldersList)

=======
>>>>>>> e851fbd5
      setFolders(foldersList);

      // default select first folder if available (use folder.name)
      if (foldersList.length > 0) {
        const first = foldersList[0];
        setCurrentFolderId(first.name);
        setSavedResearchers(first.researcherIds || []);
      } else {
        setCurrentFolderId(null);
        setSavedResearchers([]);
      }
    } catch (error) {
      console.error("Error fetching bookmarks:", error);
      showToast("Failed to load bookmarked researchers", "error");
    } finally {
      setLoading(false);
    }
  }, []);

  // Fetch bookmarks when component mounts
  useEffect(() => {
    fetchBookmarks();
  }, [fetchBookmarks]);

  // folderName is the unique identifier (folder.name)
  const handleFolderSelect = (folderName) => {
    if (folderName === currentFolderId) return;
    setCurrentFolderId(folderName);
    const folder = folders.find((f) => f.name === folderName);
    setSavedResearchers(folder ? (folder.researcherIds || []) : []);
    // clear selections when switching folders
    setSelectedResearchers([]);
<<<<<<< HEAD
=======
    setSearchQuery("");
>>>>>>> e851fbd5
  };

  const handleExport = async () => {
    try {
      const data = selectMode
        ? savedResearchers.filter((r) => selectedResearchers.includes(r._id))
        : savedResearchers;

      if (data.length === 0) {
        showToast("No researchers to export", "warning");
        return;
      }

      // Show loading state
      setLoading(true);

      const result = await exportResearchersToExcel(data);

      const message = selectMode
        ? `Successfully exported ${result.count} selected researcher${result.count > 1 ? "s" : ""
        } to ${result.filename}`
        : `Successfully exported all ${result.count} researcher${result.count > 1 ? "s" : ""
        } to ${result.filename}`;

      showToast(message, "success");

      // Clear selection after export if in select mode
      if (selectMode) {
        setSelectedResearchers([]);
        setSelectMode(false);
      }
    } catch (error) {
      console.error("Export failed:", error);
      showToast(error.message || "Export failed. Please try again.", "error");
    } finally {
      setLoading(false);
    }
  };

  // Derived filtered list by name
  const filteredResearchers = useMemo(() => {
    const q = (searchQuery || "").trim().toLowerCase();
    if (!q) return savedResearchers;
    const getName = (p) => (p?.basic_info?.name || p?.name || p?.display_name || p?.slug || "").toString().toLowerCase();
    return (savedResearchers || []).filter(p => getName(p).includes(q));
  }, [savedResearchers, searchQuery]);

  const handleExportMenuClick = (event) => {
    setExportAnchorEl(event.currentTarget);
  };

  const handleExportMenuClose = () => {
    setExportAnchorEl(null);
  };

  const handleExportPDF = async () => {
    handleExportMenuClose();
    try {
      const data = selectMode
        ? savedResearchers.filter((r) => selectedResearchers.includes(r._id))
        : savedResearchers;

      console.log("handleExportPDF", data)
      if (data.length === 0) {
        showToast("No researchers to export", "warning");
        return;
      }

      setLoading(true);

      await exportResearchersWithFullData(data);

      const message = selectMode
        ? `Successfully exported ${data.length} selected researcher${data.length > 1 ? "s" : ""
        } to PDF`
        : `Successfully exported all ${data.length} researcher${data.length > 1 ? "s" : ""
        } to PDF`;

      showToast(message, "success");

      // Clear selection after export if in select mode
      if (selectMode) {
        setSelectedResearchers([]);
        setSelectMode(false);
      }
    } catch (error) {
      console.error("PDF export failed:", error);
      showToast(
        error.message || "PDF export failed. Please try again.",
        "error"
      );
    } finally {
      setLoading(false);
    }
  };

  const confirmUnsave = (researcher) => {
    setTargetResearcher(researcher);
    setShowModal(true);
  };

  const openMoveModal = (researcher) => {
    setMoveTargetResearcher(researcher);
    setMoveModalOpen(true);
  };

  const closeMoveModal = () => {
    setMoveTargetResearcher(null);
    setMoveModalOpen(false);
  };

<<<<<<< HEAD
  const handleMoveToFolder = async (folder) => {
    if (!moveTargetResearcher) return;
    const srcName = currentFolderId;
    const dstName = folder.name;
=======
  // Helper to normalize id
  const getIdStr = (obj) => {
    if (!obj) return null;
    return (
      (obj._id && obj._id.toString && obj._id.toString()) ||
      (obj.id && obj.id.toString && obj.id.toString()) ||
      obj.slug ||
      (typeof obj === 'string' ? obj : null)
    );
  };

  const openBulkMove = () => {
    if (selectedResearchers.length === 0) return;
    setBulkMoveOpen(true);
  };

  const openBulkDelete = () => {
    if (selectedResearchers.length === 0) return;
    setBulkDeleteOpen(true);
  };

  const performBulkMoveToFolder = async (dstFolderName) => {
    try {
      const ids = selectedResearchers.map((id) => String(id));
      if (!ids.length) return;
      if (!currentFolderId || currentFolderId === dstFolderName) {
        showToast('Please choose a different destination folder', 'warning');
        return;
      }
      // Determine which IDs already exist in destination and skip them
      const dstFolder = folders.find(f => f.name === dstFolderName);
      const dstSet = new Set((dstFolder?.researcherIds || []).map((item) => {
        const val = (item && typeof item === 'object')
          ? ((item._id && item._id.toString && item._id.toString()) || item.id || item.slug)
          : item;
        return String(val);
      }));
      const toMove = ids.filter(id => !dstSet.has(String(id)));
      const skipped = ids.filter(id => dstSet.has(String(id)));
      const idToName = new Map(savedResearchers.map(r => {
        const rid = (r._id && r._id.toString && r._id.toString()) || r.id || r.slug || (r.__raw && (r.__raw._id || r.__raw.id));
        const nm = r.basic_info?.name || r.name || r.display_name || r.slug || String(rid);
        return [String(rid), nm];
      }));
      const movedNames = toMove.map(id => idToName.get(String(id)) || String(id));
      const skippedNames = skipped.map(id => idToName.get(String(id)) || String(id));

      if (!toMove.length) {
        // Nothing to move: only skipped
        const msg = skippedNames.length
          ? `${skippedNames.join(', ')} already exist in "${dstFolderName}" and were not moved.`
          : 'Nothing to move.';
        showToast(msg, skippedNames.length ? 'warning' : 'info');
        setBulkMoveOpen(false);
        return;
      }

      setLoading(true);
      await moveResearchersBetweenFolders(currentFolderId, dstFolderName, toMove);
      // Refresh folders and selection
      await fetchBookmarks();
      setSelectedResearchers([]);
      setSelectMode(false);
      // Combined message for moved + skipped (if any)
      const movedPart = `Moved ${movedNames.join(', ')} to "${dstFolderName}".`;
      const skippedPart = skippedNames.length ? ` ${skippedNames.join(', ')} already exist in "${dstFolderName}" and were not moved.` : '';
      showToast(`${movedPart}${skippedPart}`, 'success');
    } catch (err) {
      console.error('Bulk move failed:', err);
      showToast('Failed to move selected researchers', 'error');
    } finally {
      setLoading(false);
      setBulkMoveOpen(false);
    }
  };

  const performBulkDelete = async () => {
    try {
      const ids = selectedResearchers.map((id) => String(id));
      const idToName = new Map(savedResearchers.map(r => {
        const rid = (r._id && r._id.toString && r._id.toString()) || r.id || r.slug || (r.__raw && (r.__raw._id || r.__raw.id));
        const nm = r.basic_info?.name || r.name || r.display_name || r.slug || String(rid);
        return [String(rid), nm];
      }));
      const names = ids.map(id => idToName.get(String(id)) || String(id));
      if (!ids.length) return;
      setLoading(true);
      // Use bulk remove endpoint for efficiency
      await updateResearchersInFolder(currentFolderId, { remove: ids });
      await fetchBookmarks();
      setSelectedResearchers([]);
      setSelectMode(false);
      showToast(`Removed ${names.join(', ')} from "${currentFolderId}"`, 'success');
    } catch (err) {
      console.error('Bulk remove failed:', err);
      showToast('Failed to remove selected researchers', 'error');
    } finally {
      setLoading(false);
      setBulkDeleteOpen(false);
    }
  };

  const handleMoveToFolder = async (folder) => {
    if (!moveTargetResearcher) return;

    const srcName = currentFolderId;
    const dstName = folder.name;

    // Check if the source and destination folders are the same
>>>>>>> e851fbd5
    if (srcName === dstName) {
      showToast("Researcher already in the selected folder", "warning");
      closeMoveModal();
      return;
    }

    const idStr =
      (moveTargetResearcher._id && moveTargetResearcher._id.toString && moveTargetResearcher._id.toString()) ||
      (moveTargetResearcher.id && moveTargetResearcher.id.toString && moveTargetResearcher.id.toString()) ||
      moveTargetResearcher.slug ||
      null;

    if (!idStr) {
      console.error("Cannot determine researcher id for move", moveTargetResearcher);
      showToast("Failed to move researcher", "error");
      closeMoveModal();
      return;
    }

<<<<<<< HEAD
=======
    // Check if the researcher already exists in the target folder
    const targetFolder = folders.find((f) => f.name === dstName);
    const alreadyExists = targetFolder?.researcherIds.some((item) => {
      const val =
        (item._id && item._id.toString && item._id.toString()) ||
        (item.id && item.id.toString && item.id.toString()) ||
        item.slug ||
        item.toString();
      return String(val) === String(idStr);
    });

    if (alreadyExists) {
      showToast(`Researcher already exists in the folder "${dstName}"`, "warning");
      closeMoveModal();
      return;
    }

>>>>>>> e851fbd5
    try {
      setLoading(true);
      await moveResearchersBetweenFolders(srcName, dstName, [idStr]);

<<<<<<< HEAD
      // update local folders: remove from source, add to destination (avoid dupes)
=======
      // Update local folders: remove from source, add to destination
>>>>>>> e851fbd5
      setFolders((prev) =>
        prev.map((f) => {
          if (f.name === srcName) {
            const nextIds = (f.researcherIds || []).filter((item) => {
<<<<<<< HEAD
              if (!item) return false;
=======
>>>>>>> e851fbd5
              const val =
                (item._id && item._id.toString && item._id.toString()) ||
                (item.id && item.id.toString && item.id.toString()) ||
                item.slug ||
<<<<<<< HEAD
                null;
=======
                item.toString();
>>>>>>> e851fbd5
              return String(val) !== String(idStr);
            });
            return { ...f, researcherIds: nextIds };
          }
          if (f.name === dstName) {
<<<<<<< HEAD
            // decide whether folder stores objects or ids
            const storesObjects = (f.researcherIds || []).some(it => it && typeof it === "object" && (it._id || it.id));
            const already = (f.researcherIds || []).some((item) => {
              if (!item) return false;
              const val =
                (item._id && item._id.toString && item._id.toString()) ||
                (item.id && item.id.toString && item.id.toString()) ||
                item.slug ||
                item.toString();
              return String(val) === String(idStr);
            });
            if (already) return f;
=======
            const storesObjects = (f.researcherIds || []).some((it) => it && typeof it === "object" && (it._id || it.id));
>>>>>>> e851fbd5
            const toAdd = storesObjects ? moveTargetResearcher : idStr;
            return { ...f, researcherIds: [...(f.researcherIds || []), toAdd] };
          }
          return f;
        })
      );

<<<<<<< HEAD
      // if the current view was the source folder, remove from displayed list
      if (currentFolderId === srcName) {
        setSavedResearchers((prev) =>
          prev.filter((r) => {
            const rid =
              (r._id && r._id.toString && r._id.toString()) ||
              r.id ||
              r.slug ||
              (r.__raw && (r.__raw._id || r.__raw.id));
=======
      // If the current view was the source folder, remove from displayed list
      if (currentFolderId === srcName) {
        setSavedResearchers((prev) =>
          prev.filter((r) => {
            const rid =
              (r._id && r._id.toString && r._id.toString()) ||
              r.id ||
              r.slug ||
              (r.__raw && (r.__raw._id || r.__raw.id));
            return String(rid) !== String(idStr);
          })
        );
      }

      showToast(`Moved "${moveTargetResearcher.basic_info?.name || moveTargetResearcher.name || idStr}" to "${folder.name}"`, "success");
    } catch (err) {
      console.error("Move failed:", err);
      showToast("Failed to move researcher. Please try again.", "error");
    } finally {
      setLoading(false);
      closeMoveModal();
    }
  };

  const unsaveResearcher = async () => {
    if (!targetResearcher) {
      setShowModal(false);
      return;
    }

    const idStr =
      (targetResearcher._id && targetResearcher._id.toString && targetResearcher._id.toString()) ||
      (targetResearcher.id && targetResearcher.id.toString && targetResearcher.id.toString()) ||
      targetResearcher.slug ||
      null;

    if (!idStr) {
      console.error("Cannot determine researcher id for removal", targetResearcher);
      showToast("Failed to remove bookmark", "error");
      setShowModal(false);
      return;
    }

    try {
      // Pass current folder to ensure removal from the right folder on server
      await removeBookmark(idStr, currentFolderId);

      // Update displayed list (savedResearchers) for the current folder
      if (currentFolderId) {
        setSavedResearchers((prev) =>
          prev.filter((r) => {
            const rid = (r._id && r._id.toString && r._id.toString()) || r.id || r.slug || (r.__raw && (r.__raw._id || r.__raw.id));
>>>>>>> e851fbd5
            return String(rid) !== String(idStr);
          })
        );
      }

<<<<<<< HEAD
      showToast(`Moved "${moveTargetResearcher.basic_info?.name || moveTargetResearcher.name || idStr}" to "${folder.name}"`, "success");
    } catch (err) {
      console.error("Move failed:", err);
      showToast("Failed to move researcher. Please try again.", "error");
    } finally {
      setLoading(false);
      closeMoveModal();
    }
  };

  const unsaveResearcher = async () => {
    if (!targetResearcher) {
      setShowModal(false);
      return;
    }

    const idStr =
      (targetResearcher._id && targetResearcher._id.toString && targetResearcher._id.toString()) ||
      (targetResearcher.id && targetResearcher.id.toString && targetResearcher.id.toString()) ||
      targetResearcher.slug ||
      null;

    if (!idStr) {
      console.error("Cannot determine researcher id for removal", targetResearcher);
      showToast("Failed to remove bookmark", "error");
      setShowModal(false);
      return;
    }

    try {
      // Pass current folder to ensure removal from the right folder on server
      await removeBookmark(idStr, currentFolderId);

      // Update displayed list (savedResearchers) and folder counts/local lists.
      setSavedResearchers((prev) =>
        prev.filter((r) => {
          const rid = (r._id && r._id.toString && r._id.toString()) || r.id || r.slug || (r.__raw && (r.__raw._id || r.__raw.id));
          return String(rid) !== String(idStr);
        })
      );

      setFolders((prev) =>
        prev.map((f) => {
          const nextIds = (f.researcherIds || []).filter((item) => {
            if (!item) return false;
            const val =
              (item._id && item._id.toString && item._id.toString()) ||
              (item.id && item.id.toString && item.id.toString()) ||
              item.slug ||
              item.toString();
            return String(val) !== String(idStr);
          });
          return { ...f, researcherIds: nextIds };
=======
      // Update folder counts/local lists for the specific folder
      setFolders((prev) =>
        prev.map((f) => {
          if (f.name === currentFolderId) {
            const nextIds = (f.researcherIds || []).filter((item) => {
              if (!item) return false;
              const val =
                (item._id && item._id.toString && item._id.toString()) ||
                (item.id && item.id.toString && item.id.toString()) ||
                item.slug ||
                item.toString();
              return String(val) !== String(idStr);
            });
            return { ...f, researcherIds: nextIds };
          }
          return f;
>>>>>>> e851fbd5
        })
      );

      const displayName =
        targetResearcher.basic_info?.name ||
        targetResearcher.name ||
        targetResearcher.display_name ||
        targetResearcher.slug ||
        idStr;

<<<<<<< HEAD
      showToast(`${displayName} has been removed`, "error");
=======
      showToast(`${displayName} has been removed from "${currentFolderId}"`, "success");
>>>>>>> e851fbd5
    } catch (error) {
      console.error("Error removing bookmark:", error);
      showToast("Failed to remove bookmark", "error");
    } finally {
      setShowModal(false);
    }
  };

  const toggleSelectMode = () => {
    setSelectMode((prev) => !prev);
    setSelectedResearchers([]); // clear selection when toggling
  };

  const toggleSelectResearcher = (id) => {
    setSelectedResearchers((prev) =>
      prev.includes(id) ? prev.filter((n) => n !== id) : [...prev, id]
    );
  };

  // Sorting logic
  const getSortValue = (person, key) => {
    // string fields
    if (key === "name") {
      return (
        person.basic_info?.name ||
        person.name ||
        person.display_name ||
        person.__raw?.name ||
        ""
      ).toString().toLowerCase();
    }
    if (key === "institution") {
      return (
        person.current_affiliations?.[0]?.display_name ||
        person.institution ||
        (Array.isArray(person.institutions) && person.institutions[0]) ||
        ""
      ).toString().toLowerCase();
<<<<<<< HEAD
    }

    // numeric fields: be tolerant of different shapes/names
    // metrics may live at person.research_metrics, person.__raw.research_metrics, or at root
    const metrics = person.research_metrics || person.__raw?.research_metrics || person;

    const totalCitations = Number(
      metrics?.total_citations ?? 0
    );

    const totalWorks = Number(
      metrics?.total_works ?? 0
    );

    const hIndex = Number(
      metrics?.h_index ?? 0
    );

    const i10Index = Number(
      metrics?.i10_index ?? 0
    );

    switch (key) {
      case "total_citations":
        return totalCitations;
      case "total_works":
        return totalWorks;
      case "hIndex":
        return hIndex;
      case "i10Index":
        return i10Index;
      default:
        return 0;
    }
=======
    }

    // numeric fields: be tolerant of different shapes/names
    // metrics may live at person.research_metrics, person.__raw.research_metrics, or at root
    const metrics = person.research_metrics || person.__raw?.research_metrics || person;

    const totalCitations = Number(
      metrics?.total_citations ?? 0
    );

    const totalWorks = Number(
      metrics?.total_works ?? 0
    );

    const hIndex = Number(
      metrics?.h_index ?? 0
    );

    const i10Index = Number(
      metrics?.i10_index ?? 0
    );

    switch (key) {
      case "total_citations":
        return totalCitations;
      case "total_works":
        return totalWorks;
      case "hIndex":
        return hIndex;
      case "i10Index":
        return i10Index;
      default:
        return 0;
    }
>>>>>>> e851fbd5
  };

  const sortedResearchers = React.useMemo(() => {
    const sortable = [...savedResearchers];
    if (!sortConfig.key) return sortable;
    const key = sortConfig.key;
    sortable.sort((a, b) => {
      const va = getSortValue(a, key);
      const vb = getSortValue(b, key);
      if (typeof va === "string" && typeof vb === "string") {
        if (va < vb) return sortConfig.direction === "asc" ? -1 : 1;
        if (va > vb) return sortConfig.direction === "asc" ? 1 : -1;
        return 0;
      }
      // numeric compare
      return sortConfig.direction === "asc" ? va - vb : vb - va;
    });
    return sortable;
  }, [savedResearchers, sortConfig]);

  // Handler for sorting
  const handleSort = (key) => {
    setSortConfig((prev) => ({
      key,
      direction: prev.key === key && prev.direction === "asc" ? "desc" : "asc",
    }));
  };

<<<<<<< HEAD
  return (
    <div className="min-h-screen flex flex-col">
      <Header />
      <div className="w-full flex-grow mx-auto py-10 bg-gray-100">
        <div className="w-7/8 mx-auto flex gap-6">
          {/* Left: folders navigation (transparent background, subtle hover, active highlight) */}
          <FolderSidebar
            folders={folders}
            currentFolderId={currentFolderId}
            onSelectFolder={handleFolderSelect}
          />

=======
  // Filter the sorted list by search query for list view
  const filteredSortedResearchers = useMemo(() => {
    const q = (searchQuery || "").trim().toLowerCase();
    if (!q) return sortedResearchers;
    const getName = (p) => (p?.basic_info?.name || p?.name || p?.display_name || p?.slug || "").toString().toLowerCase();
    return (sortedResearchers || []).filter(p => getName(p).includes(q));
  }, [sortedResearchers, searchQuery]);

  const handleDeleteFolder = async (folderName) => {
    if (folderName === "General") {
      showToast("Cannot delete the default 'General' folder", "warning");
      return;
    }
    try {
      // Call the deleteFolder service to delete the folder on the backend
      await deleteFolder(folderName);

      // Update the folders state to remove the deleted folder
      setFolders((prevFolders) => prevFolders.filter((f) => f.name !== folderName));

      // If the deleted folder is the currently selected folder, reset the current folder
      if (currentFolderId === folderName) {
        setCurrentFolderId(null);
        setSavedResearchers([]);
      }

      showToast(`Folder "${folderName}" has been deleted`, "success");
    } catch (error) {
      console.error("Error deleting folder:", error);
      showToast("Failed to delete folder. Please try again.", "error");
    }
  };

  const handleRenameFolder = async (oldName, newName) => {
    if (oldName === "General") {
      showToast("Cannot rename the default 'General' folder", "warning");
      return;
    }
    try {
      // Call the renameFolder service to update the folder name on the backend
      await renameFolder(oldName, newName);

      // Update the folders state to reflect the new name
      setFolders((prevFolders) =>
        prevFolders.map((f) =>
          f.name === oldName ? { ...f, name: newName } : f
        )
      );

      // If the renamed folder is the currently selected folder, update the currentFolderId
      if (currentFolderId === oldName) {
        setCurrentFolderId(newName);
      }

      showToast(`Folder renamed to "${newName}"`, "success");
    } catch (error) {
      console.error("Error renaming folder:", error);
      showToast("Failed to rename folder. Please try again.", "error");
    }
  };

  const handleCreateFolder = async (newFolderName) => {
    if (!newFolderName.trim()) {
      showToast("Folder name cannot be empty", "warning");
      return;
    }

    try {
      // Call the createFolder service to create the folder on the backend
      await createFolder(newFolderName.trim());

      // Update the folders state to include the new folder
      setFolders((prevFolders) => [
        ...prevFolders,
        { name: newFolderName, researcherIds: [] },
      ]);

      showToast(`Folder "${newFolderName}" has been created`, "success");
    } catch (error) {
      console.error("Error creating folder:", error);
      showToast("Failed to create folder. Please try again.", "error");
    }
  };

  return (
    <div className="min-h-screen flex flex-col bg-gray-100">
      <div className="w-full bg-[#000054] fixed top-0 left-0 z-10">
        <Header />
      </div>
      <div className="w-full flex-grow mx-auto py-10 pt-24">
        <div className="w-7/8 mx-auto flex gap-6">
          {/* Left: folders navigation (transparent background, subtle hover, active highlight) */}
          <FolderSidebar
            folders={folders}
            currentFolderId={currentFolderId}
            onSelectFolder={handleFolderSelect}
            onRenameFolder={handleRenameFolder}
            onDeleteFolder={handleDeleteFolder}
            onCreateFolder={handleCreateFolder}
          />

>>>>>>> e851fbd5
          {/* Right: main content */}
          <main className="flex-1">
            <div className="w-full">
              <div className="flex items-center justify-between mb-6">
                <h2 className="text-2xl font-bold flex items-center gap-3">
                  {/* Saved Researchers */}
                  <div className="flex rounded-lg overflow-hidden border border-blue-200 ml-2">
                    <button
                      onClick={() => setViewMode("list")}
                      className={`px-3 py-2 flex items-center justify-center transition
                                            ${viewMode === "list"
                          ? "bg-blue-600 text-white"
                          : "bg-blue-50 text-blue-600 hover:bg-blue-100"
                        }
                                            border-r border-blue-200`}
                      style={{
                        borderTopLeftRadius: "0.5rem",
                        borderBottomLeftRadius: "0.5rem",
                      }}
                      title="List view"
                    >
                      <FaBars className="w-5 h-5" />
                    </button>
                    <button
                      onClick={() => setViewMode("grid")}
                      className={`px-3 py-2 flex items-center justify-center transition
                                            ${viewMode === "grid"
                          ? "bg-blue-600 text-white"
                          : "bg-blue-50 text-blue-600 hover:bg-blue-100"
                        }`}
                      style={{
                        borderTopRightRadius: "0.5rem",
                        borderBottomRightRadius: "0.5rem",
                      }}
                      title="Grid view"
                    >
                      <FaThLarge className="w-5 h-5" />
                    </button>
                  </div>
<<<<<<< HEAD
=======
                  {/* Search by name (left aligned) */}
                  <div className="relative ml-4">
                    <input
                      type="text"
                      value={searchQuery}
                      onChange={(e) => setSearchQuery(e.target.value)}
                      placeholder="Enter name to search in folder"
                      className="px-3 py-2 pr-8 border border-gray-300 rounded-md text-sm w-70"
                      aria-label="Search saved researchers by name"
                    />
                    {searchQuery && (
                      <button
                        type="button"
                        onClick={() => setSearchQuery("")}
                        className="absolute right-2 top-1/2 -translate-y-1/2 text-gray-400 hover:text-gray-600"
                        aria-label="Clear search"
                        title="Clear"
                      >
                        <FaTimes className="w-4 h-4" />
                      </button>
                    )}
                  </div>
>>>>>>> e851fbd5
                </h2>
                <div className="flex items-center gap-4">
                  <button
                    onClick={toggleSelectMode}
                    className="rounded-md bg-gray-300 hover:bg-gray-400 text-gray-800 font-medium px-4 py-2 transition"
                  >
                    {selectMode ? "Cancel" : "Select"}
                  </button>

<<<<<<< HEAD
                  <ButtonGroup variant="contained" color="primary">
                    <Button
                      onClick={handleExportMenuClick}
                      endIcon={<FaDownload />}
                      disabled={
                        loading || (selectMode && selectedResearchers.length === 0)
                      }
                    >
                      {loading
                        ? "Exporting..."
                        : selectMode
                          ? `Export Selected (${selectedResearchers.length})`
                          : "Export All"}
                    </Button>
                  </ButtonGroup>
=======
                  {selectMode && (
                    <>
                      <button
                        onClick={openBulkMove}
                        disabled={selectedResearchers.length === 0}
                        className={`rounded-md font-medium px-4 py-2 transition flex items-center gap-2 ${selectedResearchers.length === 0 ? 'bg-gray-200 text-gray-400 cursor-not-allowed' : 'bg-[#d2e4f4] hover:bg-[#c8ddef] text-[#3C72A5] cursor-pointer'}`}
                      >
                        <RiFolderSharedFill />
                        Move
                      </button>
                      <button
                        onClick={openBulkDelete}
                        disabled={selectedResearchers.length === 0}
                        className={`rounded-md font-medium px-4 py-2 transition flex items-center gap-2 ${selectedResearchers.length === 0 ? 'bg-gray-200 text-gray-400 cursor-not-allowed' : 'bg-red-600 hover:bg-red-700 text-white cursor-pointer'}`}
                      >
                        <FaTimes />
                        Delete
                      </button>
                    </>
                  )}

                  <button
                    onClick={(e) => handleExportMenuClick(e)}
                    disabled={loading || (selectMode && selectedResearchers.length === 0)}
                    className={`rounded-md font-medium px-4 py-2 transition flex items-center gap-2 ${
                      loading || (selectMode && selectedResearchers.length === 0)
                        ? 'bg-gray-200 text-gray-400 cursor-not-allowed'
                        : 'bg-blue-600 hover:bg-blue-700 text-white cursor-pointer'
                    }`}
                    title="Export"
                  >
                    <FaDownload />
                    {loading
                      ? "Exporting..."
                      : selectMode
                        ? `Export Selected (${selectedResearchers.length})`
                        : "Export All"}
                  </button>
>>>>>>> e851fbd5
                  <Menu
                    anchorEl={exportAnchorEl}
                    open={exportMenuOpen}
                    onClose={handleExportMenuClose}
                    anchorOrigin={{
                      vertical: "bottom",
                      horizontal: "right",
                    }}
                    transformOrigin={{
                      vertical: "top",
                      horizontal: "right",
                    }}
                  >
                    <MenuItem onClick={handleExport}>
                      <FaDownload className="mr-2" />
                      Export as Excel
                    </MenuItem>
                    <MenuItem onClick={handleExportPDF}>
                      <FaFilePdf className="mr-2" />
                      Export as PDF
                    </MenuItem>
                  </Menu>
                </div>
              </div>

              {loading ? (
                <div className="text-center mt-20 text-gray-500 flex flex-col items-center gap-4">
                  <div className="animate-spin rounded-full h-12 w-12 border-b-2 border-blue-500"></div>
                  <p className="text-lg">Loading saved researchers...</p>
                </div>
              ) : savedResearchers.length === 0 ? (
                <div className="text-center mt-20 text-gray-500 flex flex-col items-center gap-4">
                  <FaUserSlash className="text-5xl text-gray-300" />
                  <p className="text-lg">No Saved Researchers in this folder</p>
                </div>
<<<<<<< HEAD
              ) : viewMode === "grid" ? (
                <div className="grid grid-cols-1 sm:grid-cols-2 lg:grid-cols-3 gap-6">
                  {savedResearchers.map(person => (
=======
              ) : filteredResearchers.length === 0 ? (
                <div className="text-center mt-20 text-gray-500 flex flex-col items-center gap-4">
                  <FaUserSlash className="text-5xl text-gray-300" />
                  <p className="text-lg">No matching researchers</p>
                </div>
              ) : viewMode === "grid" ? (
                <div className="grid grid-cols-1 sm:grid-cols-2 lg:grid-cols-3 gap-6">
                  {filteredResearchers.map(person => (
>>>>>>> e851fbd5
                    <SavedResearchCard
                      key={person._id}
                      person={person}
                      selectMode={selectMode}
                      selectedResearchers={selectedResearchers}
                      toggleSelectResearcher={toggleSelectResearcher}
                      openMoveModal={openMoveModal}
                      confirmUnsave={confirmUnsave}
                      onNavigate={(slugOrId) => navigate(`/researcher-profile/${slugOrId}`)}
                    />
                  ))}
                </div>
              ) : (
                <div className="flex flex-col gap-2">
                  {/* Header row */}
                  <div className="flex items-center bg-blue-50 border border-blue-200 rounded-md px-4 py-2 font-semibold text-gray-700 text-sm">
                    <button
                      className="w-1/4 flex items-center gap-1 focus:outline-none cursor-pointer"
                      onClick={() => handleSort("name")}
<<<<<<< HEAD
                    >
                      Name
                      {sortConfig.key === "name" &&
=======
                    >
                      Name
                      {sortConfig.key === "name" &&
                        (sortConfig.direction === "asc" ? (
                          <FaSortUp />
                        ) : (
                          <FaSortDown />
                        ))}
                    </button>
                    <button
                      className="w-1/3 flex items-center gap-1 focus:outline-none cursor-pointer"
                      onClick={() => handleSort("institution")}
                    >
                      Institution
                      {sortConfig.key === "institution" &&
                        (sortConfig.direction === "asc" ? (
                          <FaSortUp />
                        ) : (
                          <FaSortDown />
                        ))}
                    </button>
                    <button
                      className="w-1/7 flex items-center justify-center gap-1 focus:outline-none cursor-pointer"
                      onClick={() => handleSort("total_citations")}
                    >
                      Total citations
                      {sortConfig.key === "total_citations" &&
                        (sortConfig.direction === "asc" ? (
                          <FaSortUp />
                        ) : (
                          <FaSortDown />
                        ))}
                    </button>
                    <button
                      className="w-1/8 flex items-center justify-center gap-1 focus:outline-none cursor-pointer"
                      onClick={() => handleSort("total_works")}
                    >
                      Total works
                      {sortConfig.key === "total_works" &&
                        (sortConfig.direction === "asc" ? (
                          <FaSortUp />
                        ) : (
                          <FaSortDown />
                        ))}
                    </button>

                    {/* smaller, centered numeric columns */}
                    <button
                      className="w-1/11 flex items-center justify-center gap-2 focus:outline-none cursor-pointer"
                      onClick={() => handleSort("hIndex")}
                    >
                      <span className="text-sm whitespace-nowrap">h-index</span>
                      {sortConfig.key === "hIndex" &&
                        (sortConfig.direction === "asc" ? (
                          <FaSortUp />
                        ) : (
                          <FaSortDown />
                        ))}
                    </button>
                    <button
                      className="w-1/11 flex items-center justify-center gap-2 focus:outline-none cursor-pointer"
                      onClick={() => handleSort("i10Index")}
                    >
                      <span className="text-sm whitespace-nowrap">i10-index</span>
                      {sortConfig.key === "i10Index" &&
>>>>>>> e851fbd5
                        (sortConfig.direction === "asc" ? (
                          <FaSortUp />
                        ) : (
                          <FaSortDown />
                        ))}
                    </button>
<<<<<<< HEAD
                    <button
                      className="w-1/3 flex items-center gap-1 focus:outline-none cursor-pointer"
                      onClick={() => handleSort("institution")}
                    >
                      Institution
                      {sortConfig.key === "institution" &&
                        (sortConfig.direction === "asc" ? (
                          <FaSortUp />
                        ) : (
                          <FaSortDown />
                        ))}
                    </button>
                    <button
                      className="w-1/7 flex items-center justify-center gap-1 focus:outline-none cursor-pointer"
                      onClick={() => handleSort("total_citations")}
                    >
                      Total citations
                      {sortConfig.key === "total_citations" &&
                        (sortConfig.direction === "asc" ? (
                          <FaSortUp />
                        ) : (
                          <FaSortDown />
                        ))}
                    </button>
                    <button
                      className="w-1/8 flex items-center justify-center gap-1 focus:outline-none cursor-pointer"
                      onClick={() => handleSort("total_works")}
                    >
                      Total works
                      {sortConfig.key === "total_works" &&
                        (sortConfig.direction === "asc" ? (
                          <FaSortUp />
                        ) : (
                          <FaSortDown />
                        ))}
                    </button>

                    {/* smaller, centered numeric columns */}
                    <button
                      className="w-1/11 flex items-center justify-center gap-2 focus:outline-none cursor-pointer"
                      onClick={() => handleSort("hIndex")}
                    >
                      <span className="text-sm whitespace-nowrap">h-index</span>
                      {sortConfig.key === "hIndex" &&
                        (sortConfig.direction === "asc" ? (
                          <FaSortUp />
                        ) : (
                          <FaSortDown />
                        ))}
                    </button>
                    <button
                      className="w-1/11 flex items-center justify-center gap-2 focus:outline-none cursor-pointer"
                      onClick={() => handleSort("i10Index")}
                    >
                      <span className="text-sm whitespace-nowrap">i10-index</span>
                      {sortConfig.key === "i10Index" &&
                        (sortConfig.direction === "asc" ? (
                          <FaSortUp />
                        ) : (
                          <FaSortDown />
                        ))}
                    </button>
                    <div className="w-1/12"></div>
                  </div>
                  {/* Data rows */}
                  {sortedResearchers.map((person) => (
=======
                    <div className="w-1/12"></div>
                  </div>
                  {/* Data rows */}
                  {filteredSortedResearchers.map((person) => (
>>>>>>> e851fbd5
                    <SavedResearchRow
                      key={person._id}
                      person={person}
                      selectMode={selectMode}
                      selectedResearchers={selectedResearchers}
                      toggleSelectResearcher={toggleSelectResearcher}
                      openMoveModal={openMoveModal}
                      confirmUnsave={confirmUnsave}
                      onNavigate={(slugOrId) => navigate(`/researcher-profile/${slugOrId}`)}
                    />
                  ))}
                </div>
              )}
            </div>
          </main>
        </div>
      </div>
      <Footer />

      {/* Toast */}
      <Snackbar
        open={toast.open}
        autoHideDuration={3000}
        onClose={() => setToast({ ...toast, open: false })}
        anchorOrigin={{ vertical: "top", horizontal: "center" }}
      >
        <Alert
          onClose={() => setToast({ ...toast, open: false })}
          severity={toast.severity}
          sx={{ width: "100%" }}
        >
          {toast.message}
        </Alert>
      </Snackbar>

      {/* Confirmation Modal */}
      {showModal && (
        <div
          className="fixed inset-0 bg-black/40 z-50 flex items-center justify-center"
          role="dialog"
          aria-modal="true"
        >
          <div
            className="absolute inset-0"
            onClick={() => setShowModal(false)}
          />

          <div className="relative bg-white p-6 rounded-2xl shadow-2xl z-60 w-fit max-w-full">
            <p className="text-xl font-semibold text-gray-800 mb-6 text-center">
              Remove
              {" "}
              <span className="text-gray-700 font-bold">
                "{targetResearcher?.basic_info?.name || targetResearcher?.name || targetResearcher?.display_name || targetResearcher?.slug || ""}"
              </span>
              {" "}
              from
              {" "}
              <span className="text-blue-700 font-bold">
                "{currentFolderId}"
              </span>
              ?
            </p>
            <div className="flex justify-center gap-4">
              <button
                onClick={unsaveResearcher}
                className="bg-red-600 hover:bg-red-700 text-white px-4 py-2 rounded-md transition"
              >
                Yes
              </button>
              <button
                onClick={() => setShowModal(false)}
                className="bg-gray-200 hover:bg-gray-300 text-gray-800 px-4 py-2 rounded-md transition"
              >
                No
              </button>
            </div>
          </div>
        </div>
      )}

<<<<<<< HEAD
=======
      {/* Bulk Delete Confirmation Modal */}
      {bulkDeleteOpen && (
        <div className="fixed inset-0 bg-black/40 z-50 flex items-center justify-center" role="dialog" aria-modal="true">
          <div className="absolute inset-0" onClick={() => setBulkDeleteOpen(false)} />
          <div className="relative bg-white p-6 rounded-2xl shadow-2xl z-60 w-fit max-w-full">
            {(() => {
              const idToName = new Map(savedResearchers.map(r => {
                const rid = (r._id && r._id.toString && r._id.toString()) || r.id || r.slug || (r.__raw && (r.__raw._id || r.__raw.id));
                const nm = r.basic_info?.name || r.name || r.display_name || r.slug || String(rid);
                return [String(rid), nm];
              }));
              const names = selectedResearchers.map(id => idToName.get(String(id)) || String(id));
              return (
                <p className="text-xl font-semibold text-gray-800 mb-6 text-center">
                  Remove {names.join(', ')} from <span className="text-blue-700 font-bold">"{currentFolderId}"</span>?
                </p>
              );
            })()}
            <div className="flex justify-center gap-4">
              <button onClick={performBulkDelete} className="bg-red-600 hover:bg-red-700 text-white px-4 py-2 rounded-md transition">Yes</button>
              <button onClick={() => setBulkDeleteOpen(false)} className="bg-gray-200 hover:bg-gray-300 text-gray-800 px-4 py-2 rounded-md transition">No</button>
            </div>
          </div>
        </div>
      )}

      {/* Bulk Move Modal */}
      {bulkMoveOpen && (
        <div className="fixed inset-0 bg-black/40 z-50 flex items-center justify-center" role="dialog" aria-modal="true">
          <div className="absolute inset-0" onClick={() => setBulkMoveOpen(false)} />
          <div className="relative bg-white p-6 rounded-2xl shadow-2xl z-60 w-[400px] max-w-full">
            <h3 className="text-lg font-semibold mb-2 text-center">Move {selectedResearchers.length} selected {selectedResearchers.length > 1 ? 'researchers' : 'researcher'}</h3>
            <div className="text-center text-gray-500 text-sm mb-4">
              Current Folder: <span className="font-semibold text-blue-700">"{currentFolderId}"</span>
            </div>
            <div className="flex flex-col gap-3 max-h-60 overflow-y-auto mb-4">
              {folders.filter(f => f.name !== currentFolderId).map(folder => (
                <button key={folder.name} onClick={() => performBulkMoveToFolder(folder.name)} className="text-left px-4 py-2 rounded hover:bg-gray-100 border">
                  {folder.name}
                </button>
              ))}
            </div>
            <div className="flex justify-end gap-3">
              <button onClick={() => setBulkMoveOpen(false)} className="px-4 py-2 bg-gray-200 rounded">Cancel</button>
            </div>
          </div>
        </div>
      )}

>>>>>>> e851fbd5
      {/* Move-to-folder Modal */}
      {moveModalOpen && moveTargetResearcher && (
        <div
          className="fixed inset-0 bg-black/40 z-50 flex items-center justify-center"
          role="dialog"
          aria-modal="true"
        >
          <div className="absolute inset-0" onClick={() => closeMoveModal()} />
          <div className="relative bg-white p-6 rounded-2xl shadow-2xl z-60 w-[400px] max-w-full">
            <h3 className="text-lg font-semibold mb-2 text-center">
              Move
              {" "}
              <span className="text-gray-700 font-bold">
                "{moveTargetResearcher.basic_info.name}"
              </span>
            </h3>
            <div className="text-center text-gray-500 text-sm mb-4">
              Current Folder: <span className="font-semibold text-blue-700">"{currentFolderId}"</span>
            </div>
            <div className="flex flex-col gap-3 max-h-60 overflow-y-auto mb-4">
              {folders
                .filter((f) => f.name !== currentFolderId)
                .map((folder) => (
                  <button
                    key={folder.name}
                    onClick={() => handleMoveToFolder(folder)}
                    className="text-left px-4 py-2 rounded hover:bg-gray-100 border"
                  >
                    {folder.name}
                  </button>
                ))}
            </div>
            <div className="flex justify-end gap-3">
              <button onClick={closeMoveModal} className="px-4 py-2 bg-gray-200 rounded">Cancel</button>
            </div>
          </div>
        </div>
      )}
    </div>
  );
}<|MERGE_RESOLUTION|>--- conflicted
+++ resolved
@@ -8,13 +8,9 @@
   FaFilePdf,
   FaSortUp,
   FaSortDown,
-<<<<<<< HEAD
-} from "react-icons/fa";
-=======
   FaTimes,
 } from "react-icons/fa";
 import { RiFolderSharedFill } from "react-icons/ri";
->>>>>>> e851fbd5
 import Header from "@/components/Header";
 import Footer from "@/components/Footer";
 import {
@@ -25,11 +21,7 @@
   ButtonGroup,
   Button,
 } from "@mui/material";
-<<<<<<< HEAD
-import { getBookmarks, removeBookmark, moveResearchersBetweenFolders } from "../services/bookmarkService";
-=======
 import { getBookmarks, removeBookmark, moveResearchersBetweenFolders, renameFolder, deleteFolder, createFolder, updateResearchersInFolder } from "../services/bookmarkService";
->>>>>>> e851fbd5
 import { exportResearchersToExcel } from "../services/exportService";
 import { exportResearchersWithFullData } from "../services/pdfExportService";
 import SavedResearchCard from '../components/SavedResearchCard';
@@ -44,12 +36,9 @@
   const [targetResearcher, setTargetResearcher] = useState(null);
   const [moveModalOpen, setMoveModalOpen] = useState(false);
   const [moveTargetResearcher, setMoveTargetResearcher] = useState(null);
-<<<<<<< HEAD
-=======
   // Bulk actions state
   const [bulkMoveOpen, setBulkMoveOpen] = useState(false);
   const [bulkDeleteOpen, setBulkDeleteOpen] = useState(false);
->>>>>>> e851fbd5
 
   // folders are unique by name; structure: { name, researcherIds: [] }
   const [folders, setFolders] = useState([]);
@@ -59,10 +48,7 @@
   const [selectedResearchers, setSelectedResearchers] = useState([]);
 
   const [viewMode, setViewMode] = useState("list"); // 'list' or 'grid' (show list first)
-<<<<<<< HEAD
-=======
   const [searchQuery, setSearchQuery] = useState("");
->>>>>>> e851fbd5
 
   // Export dropdown state
   const [exportAnchorEl, setExportAnchorEl] = useState(null);
@@ -88,11 +74,6 @@
       const res = await getBookmarks();
       const foldersList = res?.data || [];
 
-<<<<<<< HEAD
-      console.log("Returned data:", foldersList)
-
-=======
->>>>>>> e851fbd5
       setFolders(foldersList);
 
       // default select first folder if available (use folder.name)
@@ -125,10 +106,7 @@
     setSavedResearchers(folder ? (folder.researcherIds || []) : []);
     // clear selections when switching folders
     setSelectedResearchers([]);
-<<<<<<< HEAD
-=======
     setSearchQuery("");
->>>>>>> e851fbd5
   };
 
   const handleExport = async () => {
@@ -191,7 +169,6 @@
         ? savedResearchers.filter((r) => selectedResearchers.includes(r._id))
         : savedResearchers;
 
-      console.log("handleExportPDF", data)
       if (data.length === 0) {
         showToast("No researchers to export", "warning");
         return;
@@ -240,12 +217,6 @@
     setMoveModalOpen(false);
   };
 
-<<<<<<< HEAD
-  const handleMoveToFolder = async (folder) => {
-    if (!moveTargetResearcher) return;
-    const srcName = currentFolderId;
-    const dstName = folder.name;
-=======
   // Helper to normalize id
   const getIdStr = (obj) => {
     if (!obj) return null;
@@ -355,7 +326,6 @@
     const dstName = folder.name;
 
     // Check if the source and destination folders are the same
->>>>>>> e851fbd5
     if (srcName === dstName) {
       showToast("Researcher already in the selected folder", "warning");
       closeMoveModal();
@@ -375,8 +345,6 @@
       return;
     }
 
-<<<<<<< HEAD
-=======
     // Check if the researcher already exists in the target folder
     const targetFolder = folders.find((f) => f.name === dstName);
     const alreadyExists = targetFolder?.researcherIds.some((item) => {
@@ -394,54 +362,26 @@
       return;
     }
 
->>>>>>> e851fbd5
     try {
       setLoading(true);
       await moveResearchersBetweenFolders(srcName, dstName, [idStr]);
 
-<<<<<<< HEAD
-      // update local folders: remove from source, add to destination (avoid dupes)
-=======
       // Update local folders: remove from source, add to destination
->>>>>>> e851fbd5
       setFolders((prev) =>
         prev.map((f) => {
           if (f.name === srcName) {
             const nextIds = (f.researcherIds || []).filter((item) => {
-<<<<<<< HEAD
-              if (!item) return false;
-=======
->>>>>>> e851fbd5
               const val =
                 (item._id && item._id.toString && item._id.toString()) ||
                 (item.id && item.id.toString && item.id.toString()) ||
                 item.slug ||
-<<<<<<< HEAD
-                null;
-=======
                 item.toString();
->>>>>>> e851fbd5
               return String(val) !== String(idStr);
             });
             return { ...f, researcherIds: nextIds };
           }
           if (f.name === dstName) {
-<<<<<<< HEAD
-            // decide whether folder stores objects or ids
-            const storesObjects = (f.researcherIds || []).some(it => it && typeof it === "object" && (it._id || it.id));
-            const already = (f.researcherIds || []).some((item) => {
-              if (!item) return false;
-              const val =
-                (item._id && item._id.toString && item._id.toString()) ||
-                (item.id && item.id.toString && item.id.toString()) ||
-                item.slug ||
-                item.toString();
-              return String(val) === String(idStr);
-            });
-            if (already) return f;
-=======
             const storesObjects = (f.researcherIds || []).some((it) => it && typeof it === "object" && (it._id || it.id));
->>>>>>> e851fbd5
             const toAdd = storesObjects ? moveTargetResearcher : idStr;
             return { ...f, researcherIds: [...(f.researcherIds || []), toAdd] };
           }
@@ -449,17 +389,6 @@
         })
       );
 
-<<<<<<< HEAD
-      // if the current view was the source folder, remove from displayed list
-      if (currentFolderId === srcName) {
-        setSavedResearchers((prev) =>
-          prev.filter((r) => {
-            const rid =
-              (r._id && r._id.toString && r._id.toString()) ||
-              r.id ||
-              r.slug ||
-              (r.__raw && (r.__raw._id || r.__raw.id));
-=======
       // If the current view was the source folder, remove from displayed list
       if (currentFolderId === srcName) {
         setSavedResearchers((prev) =>
@@ -512,67 +441,11 @@
         setSavedResearchers((prev) =>
           prev.filter((r) => {
             const rid = (r._id && r._id.toString && r._id.toString()) || r.id || r.slug || (r.__raw && (r.__raw._id || r.__raw.id));
->>>>>>> e851fbd5
             return String(rid) !== String(idStr);
           })
         );
       }
 
-<<<<<<< HEAD
-      showToast(`Moved "${moveTargetResearcher.basic_info?.name || moveTargetResearcher.name || idStr}" to "${folder.name}"`, "success");
-    } catch (err) {
-      console.error("Move failed:", err);
-      showToast("Failed to move researcher. Please try again.", "error");
-    } finally {
-      setLoading(false);
-      closeMoveModal();
-    }
-  };
-
-  const unsaveResearcher = async () => {
-    if (!targetResearcher) {
-      setShowModal(false);
-      return;
-    }
-
-    const idStr =
-      (targetResearcher._id && targetResearcher._id.toString && targetResearcher._id.toString()) ||
-      (targetResearcher.id && targetResearcher.id.toString && targetResearcher.id.toString()) ||
-      targetResearcher.slug ||
-      null;
-
-    if (!idStr) {
-      console.error("Cannot determine researcher id for removal", targetResearcher);
-      showToast("Failed to remove bookmark", "error");
-      setShowModal(false);
-      return;
-    }
-
-    try {
-      // Pass current folder to ensure removal from the right folder on server
-      await removeBookmark(idStr, currentFolderId);
-
-      // Update displayed list (savedResearchers) and folder counts/local lists.
-      setSavedResearchers((prev) =>
-        prev.filter((r) => {
-          const rid = (r._id && r._id.toString && r._id.toString()) || r.id || r.slug || (r.__raw && (r.__raw._id || r.__raw.id));
-          return String(rid) !== String(idStr);
-        })
-      );
-
-      setFolders((prev) =>
-        prev.map((f) => {
-          const nextIds = (f.researcherIds || []).filter((item) => {
-            if (!item) return false;
-            const val =
-              (item._id && item._id.toString && item._id.toString()) ||
-              (item.id && item.id.toString && item.id.toString()) ||
-              item.slug ||
-              item.toString();
-            return String(val) !== String(idStr);
-          });
-          return { ...f, researcherIds: nextIds };
-=======
       // Update folder counts/local lists for the specific folder
       setFolders((prev) =>
         prev.map((f) => {
@@ -589,7 +462,6 @@
             return { ...f, researcherIds: nextIds };
           }
           return f;
->>>>>>> e851fbd5
         })
       );
 
@@ -600,11 +472,7 @@
         targetResearcher.slug ||
         idStr;
 
-<<<<<<< HEAD
-      showToast(`${displayName} has been removed`, "error");
-=======
       showToast(`${displayName} has been removed from "${currentFolderId}"`, "success");
->>>>>>> e851fbd5
     } catch (error) {
       console.error("Error removing bookmark:", error);
       showToast("Failed to remove bookmark", "error");
@@ -643,7 +511,6 @@
         (Array.isArray(person.institutions) && person.institutions[0]) ||
         ""
       ).toString().toLowerCase();
-<<<<<<< HEAD
     }
 
     // numeric fields: be tolerant of different shapes/names
@@ -678,42 +545,6 @@
       default:
         return 0;
     }
-=======
-    }
-
-    // numeric fields: be tolerant of different shapes/names
-    // metrics may live at person.research_metrics, person.__raw.research_metrics, or at root
-    const metrics = person.research_metrics || person.__raw?.research_metrics || person;
-
-    const totalCitations = Number(
-      metrics?.total_citations ?? 0
-    );
-
-    const totalWorks = Number(
-      metrics?.total_works ?? 0
-    );
-
-    const hIndex = Number(
-      metrics?.h_index ?? 0
-    );
-
-    const i10Index = Number(
-      metrics?.i10_index ?? 0
-    );
-
-    switch (key) {
-      case "total_citations":
-        return totalCitations;
-      case "total_works":
-        return totalWorks;
-      case "hIndex":
-        return hIndex;
-      case "i10Index":
-        return i10Index;
-      default:
-        return 0;
-    }
->>>>>>> e851fbd5
   };
 
   const sortedResearchers = React.useMemo(() => {
@@ -742,20 +573,6 @@
     }));
   };
 
-<<<<<<< HEAD
-  return (
-    <div className="min-h-screen flex flex-col">
-      <Header />
-      <div className="w-full flex-grow mx-auto py-10 bg-gray-100">
-        <div className="w-7/8 mx-auto flex gap-6">
-          {/* Left: folders navigation (transparent background, subtle hover, active highlight) */}
-          <FolderSidebar
-            folders={folders}
-            currentFolderId={currentFolderId}
-            onSelectFolder={handleFolderSelect}
-          />
-
-=======
   // Filter the sorted list by search query for list view
   const filteredSortedResearchers = useMemo(() => {
     const q = (searchQuery || "").trim().toLowerCase();
@@ -857,7 +674,6 @@
             onCreateFolder={handleCreateFolder}
           />
 
->>>>>>> e851fbd5
           {/* Right: main content */}
           <main className="flex-1">
             <div className="w-full">
@@ -897,8 +713,6 @@
                       <FaThLarge className="w-5 h-5" />
                     </button>
                   </div>
-<<<<<<< HEAD
-=======
                   {/* Search by name (left aligned) */}
                   <div className="relative ml-4">
                     <input
@@ -921,7 +735,6 @@
                       </button>
                     )}
                   </div>
->>>>>>> e851fbd5
                 </h2>
                 <div className="flex items-center gap-4">
                   <button
@@ -931,23 +744,6 @@
                     {selectMode ? "Cancel" : "Select"}
                   </button>
 
-<<<<<<< HEAD
-                  <ButtonGroup variant="contained" color="primary">
-                    <Button
-                      onClick={handleExportMenuClick}
-                      endIcon={<FaDownload />}
-                      disabled={
-                        loading || (selectMode && selectedResearchers.length === 0)
-                      }
-                    >
-                      {loading
-                        ? "Exporting..."
-                        : selectMode
-                          ? `Export Selected (${selectedResearchers.length})`
-                          : "Export All"}
-                    </Button>
-                  </ButtonGroup>
-=======
                   {selectMode && (
                     <>
                       <button
@@ -986,7 +782,6 @@
                         ? `Export Selected (${selectedResearchers.length})`
                         : "Export All"}
                   </button>
->>>>>>> e851fbd5
                   <Menu
                     anchorEl={exportAnchorEl}
                     open={exportMenuOpen}
@@ -1022,11 +817,6 @@
                   <FaUserSlash className="text-5xl text-gray-300" />
                   <p className="text-lg">No Saved Researchers in this folder</p>
                 </div>
-<<<<<<< HEAD
-              ) : viewMode === "grid" ? (
-                <div className="grid grid-cols-1 sm:grid-cols-2 lg:grid-cols-3 gap-6">
-                  {savedResearchers.map(person => (
-=======
               ) : filteredResearchers.length === 0 ? (
                 <div className="text-center mt-20 text-gray-500 flex flex-col items-center gap-4">
                   <FaUserSlash className="text-5xl text-gray-300" />
@@ -1035,7 +825,6 @@
               ) : viewMode === "grid" ? (
                 <div className="grid grid-cols-1 sm:grid-cols-2 lg:grid-cols-3 gap-6">
                   {filteredResearchers.map(person => (
->>>>>>> e851fbd5
                     <SavedResearchCard
                       key={person._id}
                       person={person}
@@ -1055,11 +844,6 @@
                     <button
                       className="w-1/4 flex items-center gap-1 focus:outline-none cursor-pointer"
                       onClick={() => handleSort("name")}
-<<<<<<< HEAD
-                    >
-                      Name
-                      {sortConfig.key === "name" &&
-=======
                     >
                       Name
                       {sortConfig.key === "name" &&
@@ -1125,70 +909,6 @@
                     >
                       <span className="text-sm whitespace-nowrap">i10-index</span>
                       {sortConfig.key === "i10Index" &&
->>>>>>> e851fbd5
-                        (sortConfig.direction === "asc" ? (
-                          <FaSortUp />
-                        ) : (
-                          <FaSortDown />
-                        ))}
-                    </button>
-<<<<<<< HEAD
-                    <button
-                      className="w-1/3 flex items-center gap-1 focus:outline-none cursor-pointer"
-                      onClick={() => handleSort("institution")}
-                    >
-                      Institution
-                      {sortConfig.key === "institution" &&
-                        (sortConfig.direction === "asc" ? (
-                          <FaSortUp />
-                        ) : (
-                          <FaSortDown />
-                        ))}
-                    </button>
-                    <button
-                      className="w-1/7 flex items-center justify-center gap-1 focus:outline-none cursor-pointer"
-                      onClick={() => handleSort("total_citations")}
-                    >
-                      Total citations
-                      {sortConfig.key === "total_citations" &&
-                        (sortConfig.direction === "asc" ? (
-                          <FaSortUp />
-                        ) : (
-                          <FaSortDown />
-                        ))}
-                    </button>
-                    <button
-                      className="w-1/8 flex items-center justify-center gap-1 focus:outline-none cursor-pointer"
-                      onClick={() => handleSort("total_works")}
-                    >
-                      Total works
-                      {sortConfig.key === "total_works" &&
-                        (sortConfig.direction === "asc" ? (
-                          <FaSortUp />
-                        ) : (
-                          <FaSortDown />
-                        ))}
-                    </button>
-
-                    {/* smaller, centered numeric columns */}
-                    <button
-                      className="w-1/11 flex items-center justify-center gap-2 focus:outline-none cursor-pointer"
-                      onClick={() => handleSort("hIndex")}
-                    >
-                      <span className="text-sm whitespace-nowrap">h-index</span>
-                      {sortConfig.key === "hIndex" &&
-                        (sortConfig.direction === "asc" ? (
-                          <FaSortUp />
-                        ) : (
-                          <FaSortDown />
-                        ))}
-                    </button>
-                    <button
-                      className="w-1/11 flex items-center justify-center gap-2 focus:outline-none cursor-pointer"
-                      onClick={() => handleSort("i10Index")}
-                    >
-                      <span className="text-sm whitespace-nowrap">i10-index</span>
-                      {sortConfig.key === "i10Index" &&
                         (sortConfig.direction === "asc" ? (
                           <FaSortUp />
                         ) : (
@@ -1198,13 +918,7 @@
                     <div className="w-1/12"></div>
                   </div>
                   {/* Data rows */}
-                  {sortedResearchers.map((person) => (
-=======
-                    <div className="w-1/12"></div>
-                  </div>
-                  {/* Data rows */}
                   {filteredSortedResearchers.map((person) => (
->>>>>>> e851fbd5
                     <SavedResearchRow
                       key={person._id}
                       person={person}
@@ -1285,8 +999,6 @@
         </div>
       )}
 
-<<<<<<< HEAD
-=======
       {/* Bulk Delete Confirmation Modal */}
       {bulkDeleteOpen && (
         <div className="fixed inset-0 bg-black/40 z-50 flex items-center justify-center" role="dialog" aria-modal="true">
@@ -1336,7 +1048,6 @@
         </div>
       )}
 
->>>>>>> e851fbd5
       {/* Move-to-folder Modal */}
       {moveModalOpen && moveTargetResearcher && (
         <div
