--- conflicted
+++ resolved
@@ -18,11 +18,6 @@
     e.preventDefault();
     const result = await login(email, password);
     if (result.success) {
-<<<<<<< HEAD
-      setEmail("");
-      setPassword("");
-      navigate("/saved-researchers");
-=======
       const redirectPath = sessionStorage.getItem('postLoginRedirect');
       if (redirectPath) {
         sessionStorage.removeItem('postLoginRedirect');
@@ -30,7 +25,6 @@
       } else {
         navigate('/', { replace: true });
       }
->>>>>>> 36ef8d49
     } else {
       setError(result.error);
     }
