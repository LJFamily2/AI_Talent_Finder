--- conflicted
+++ resolved
@@ -70,7 +70,6 @@
         <Header />
       </div>
 
-<<<<<<< HEAD
       <div className="w-full h-180 mt-18 flex justify-center items-center overflow-clip z-0 relative">
         {/* Video background, then fallback to image */}
         <div className="w-full h-full absolute top-0 left-0 z-0">
@@ -134,17 +133,6 @@
                   type="button"
                 >
                   Discover all features
-=======
-        {/* Feature 1: Find academic talent */}
-        <div className="w-2/3 h-max bg-[#000054] mx-auto rounded-2xl flex pt-10 border-1 border-[#000054] hover:scale-105 transition-transform duration-300 shadow-md">
-            <div className="w-1/2 text-white pl-10 flex flex-col justify-between">
-                <div>
-                    <h3 className="font-bold text-3xl mb-5">Academics around the world,<br></br>now in one place</h3>
-                    <p className="text-justify">Pulling data from reliable databases such as Scopus, ORCID and OpenAlex, our product presents to you a list of potential academics with the necessary details already given, sparing you much time of looking up on various individual platforms.</p>
-                </div>
-                <button className="w-max bg-[#E60028] text-white px-8 py-3 mt-4 rounded-2xl mb-10 hover:underline">
-                    <a href="/search">Explore now</a>
->>>>>>> e851fbd5
                 </button>
               )}
             </>
