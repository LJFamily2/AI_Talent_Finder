import api from "../config/api";
import { buildInstitutionsFilter, buildCountriesFilter } from "@/utils/searchFilterHelpers";

// ====== Build filters
export async function loadCountriesFilter() {
    try {
        const res = await api.get("/api/search-filters/countries");
        const allCountries = res.data.allCountries || res.data;
        return buildCountriesFilter(allCountries);
    } catch (error) {
        throw error.response?.data || error.message;
    }
}

export async function searchInstitutions(query, limit = 50) {
    try {
        const res = await api.get("/api/search-filters/institutions", {
            params: { q: query, limit }
        });
        const list = res.data.institutions || res.data;
        return buildInstitutionsFilter(list);
    } catch (error) {
        throw error.response?.data || error.message;
    }
}

export async function listInstitutions(offset = 0, limit = 50) {
    try {
        const res = await api.get("/api/search-filters/institutions", {
            params: { offset, limit }
        });
        const list = res.data.institutions || res.data;
        return buildInstitutionsFilter(list);
    } catch (error) {
        throw error.response?.data || error.message;
    }
}

<<<<<<< HEAD
=======
export async function getInstitutionsTotal() {
    try {
        const res = await api.get("/api/search-filters/institutions/count");
        return res.data.total ?? 0;
    } catch (error) {
        throw error.response?.data || error.message;
    }
}

>>>>>>> e851fbd5
// load a single field (by offset) with all its topics
// options: { offset }
// GET /api/search-filters/fields/one?offset=0
export async function loadFieldWithAllTopics({ offset = 0 } = {}) {
    try {
        const res = await api.get("/api/search-filters/fields/one", { params: { offset } });
        // res.data: { field: { _id, display_name, topics: [...], topics_count }, done }
        return res.data;
    } catch (error) {
        throw error.response?.data || error.message;
    }
}

// new: load list of all fields (small ~26 docs)
export async function loadAllFields() {
    try {
        const res = await api.get("/api/search-filters/fields");
        // response: { fields: [{ _id, display_name }, ...] }
        return res.data.fields || [];
<<<<<<< HEAD
    } catch (error) {
        throw error.response?.data || error.message;
    }
=======
  } catch (error) {
        throw error.response?.data || error.message;
  }
>>>>>>> e851fbd5
}

// new: load topics for a field (fieldId can be "null" for uncategorized)
// params: fieldId, offset, limit, q
export async function loadTopicsForField(fieldId, offset = 0, limit = 1000, q = "") {
    try {
        const res = await api.get(`/api/search-filters/fields/${fieldId}/topics`, {
            params: { offset, limit, q }
        });
        // response: { topics: [...], total: N }
        return res.data;
    } catch (error) {
        throw error.response?.data || error.message;
    }
}

<<<<<<< HEAD
=======
// Autocomplete topics across fields (Atlas-backed with fallback)
export async function searchTopicsAutocomplete(query, limit = 50, fieldId = undefined) {
    try {
        const params = { q: query, limit };
        if (fieldId !== undefined) params.fieldId = fieldId;
        const res = await api.get("/api/search-filters/topics", { params });
        return res.data.topics || [];
    } catch (error) {
        throw error.response?.data || error.message;
    }
}

// Suggest researcher names (Atlas Search backed, with fallback on server)
export async function searchResearcherNames(query, limit = 10) {
    try {
        const res = await api.get("/api/search-filters/researchers/names", { params: { q: query, limit } });
        return res.data.suggestions || [];
    } catch (error) {
        throw error.response?.data || error.message;
    }
}

>>>>>>> e851fbd5
// ====== Get search parameters
export function buildFilterPayload({
    selectedInstitutions = [],
    selectedFields = [],
    selectedTopics = [],
    selectedCountries = [],
    name = "",
    sort_field = "match_count",
    sort_order = "desc",
    hIndex = null,
    i10Index = null,
    page = 1,
    limit = 20,
    require_full_match = false
} = {}) {
    const search_tags = [];

    selectedInstitutions.forEach(item => {
        if (!item) return;
        if (typeof item === "string") search_tags.push(item);
        else if (item.search_tag) search_tags.push(item.search_tag);
    });
    // Include fields when provided as IDs
    selectedFields.forEach(f => { if (f) search_tags.push(`field:${f}`); });
    // Include topics as topic:<id>
    (selectedTopics || []).forEach(id => { if (id) search_tags.push(`topic:${id}`); });
    selectedCountries.forEach(c => { if (c) search_tags.push(c); });

    const body = {};
    if (search_tags.length) body.search_tags = search_tags;
    if (hIndex && hIndex.value !== undefined && hIndex.value !== null && hIndex.value !== "") {
        body.h_index = { operator: hIndex.operator || ">=", value: Number(hIndex.value) };
    }
    if (i10Index && i10Index.value !== undefined && i10Index.value !== null && i10Index.value !== "") {
        body.i10_index = { operator: i10Index.operator || ">=", value: Number(i10Index.value) };
    }

    if (name && String(name).trim()) {
        const n = String(name).trim();
        body.researcher_name = n; // preferred key on server
        body.name = n;            // fallback for robustness
    }

    // Include sort when provided
    if (sort_field) body.sort_field = sort_field;
    if (sort_order) body.sort_order = sort_order;
    if (require_full_match) body.require_full_match = true;

    body.page = page;
    body.limit = limit;
    return body;
}

export const searchResearchers = async (payload) => {
    try {
        // if caller passed UI selections accidentally, normalize:
        const body = (payload && payload.search_tags) ? payload : buildFilterPayload(payload);
        const res = await api.post("/api/search-filters/search", body);
        return res.data;
    } catch (error) {
        throw error.response?.data || error.message;
    }
};<|MERGE_RESOLUTION|>--- conflicted
+++ resolved
@@ -36,8 +36,6 @@
     }
 }
 
-<<<<<<< HEAD
-=======
 export async function getInstitutionsTotal() {
     try {
         const res = await api.get("/api/search-filters/institutions/count");
@@ -47,7 +45,6 @@
     }
 }
 
->>>>>>> e851fbd5
 // load a single field (by offset) with all its topics
 // options: { offset }
 // GET /api/search-filters/fields/one?offset=0
@@ -67,15 +64,9 @@
         const res = await api.get("/api/search-filters/fields");
         // response: { fields: [{ _id, display_name }, ...] }
         return res.data.fields || [];
-<<<<<<< HEAD
-    } catch (error) {
-        throw error.response?.data || error.message;
-    }
-=======
   } catch (error) {
         throw error.response?.data || error.message;
   }
->>>>>>> e851fbd5
 }
 
 // new: load topics for a field (fieldId can be "null" for uncategorized)
@@ -92,8 +83,6 @@
     }
 }
 
-<<<<<<< HEAD
-=======
 // Autocomplete topics across fields (Atlas-backed with fallback)
 export async function searchTopicsAutocomplete(query, limit = 50, fieldId = undefined) {
     try {
@@ -116,7 +105,6 @@
     }
 }
 
->>>>>>> e851fbd5
 // ====== Get search parameters
 export function buildFilterPayload({
     selectedInstitutions = [],
