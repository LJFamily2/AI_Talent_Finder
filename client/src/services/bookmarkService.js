--- conflicted
+++ resolved
@@ -70,7 +70,6 @@
 
 // Rename a folder: oldName -> newName
 export const renameFolder = async (oldName, newName) => {
-<<<<<<< HEAD
   try {
     const response = await api.patch(`/api/bookmarks/folders/${encodeURIComponent(oldName)}`, { newName });
     return response.data;
@@ -82,19 +81,6 @@
 // Replace entire researcher list in a folder
 export const replaceResearchersInFolder = async (folderName, researcherIds = []) => {
   try {
-=======
-  try {
-    const response = await api.patch(`/api/bookmarks/folders/${encodeURIComponent(oldName)}`, { newName });
-    return response.data;
-  } catch (error) {
-    throw error.response?.data || error.message;
-  }
-};
-
-// Replace entire researcher list in a folder
-export const replaceResearchersInFolder = async (folderName, researcherIds = []) => {
-  try {
->>>>>>> e851fbd5
     const response = await api.put(
       `/api/bookmarks/folders/${encodeURIComponent(folderName)}/researchers`,
       { researcherIds }
