--- conflicted
+++ resolved
@@ -1,11 +1,7 @@
 import axios from "axios";
 
 export const API_BASE_URL =
-<<<<<<< HEAD
-  import.meta.env.VITE_API_URL || "http://localhost:8000";
-=======
   import.meta.env.VITE_API_URL || "http://localhost:5000";
->>>>>>> bed8ab55
 
 // Create axios instance with default configuration
 const api = axios.create({
