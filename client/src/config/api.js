--- conflicted
+++ resolved
@@ -1,6 +1,3 @@
-<<<<<<< HEAD
-export const API_BASE_URL = import.meta.env.VITE_API_URL || "http://localhost:5000";
-=======
 import axios from "axios";
 
 export const API_BASE_URL =
@@ -42,5 +39,4 @@
   }
 );
 
-export default api;
->>>>>>> 1d011605
+export default api;