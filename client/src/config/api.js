<<<<<<< HEAD
export const API_BASE_URL = import.meta.env.VITE_API_URL || "http://localhost:5000";
=======
import axios from "axios";

export const API_BASE_URL =
  import.meta.env.VITE_API_URL || "http://localhost:8000";

// Create axios instance with default configuration
const api = axios.create({
  baseURL: API_BASE_URL,
  headers: {
    "Content-Type": "application/json",
  },
});

// Add request interceptor to include auth token
api.interceptors.request.use(
  (config) => {
    const token = localStorage.getItem("accessToken");
    if (token) {
      config.headers.Authorization = `Bearer ${token}`;
    }
    return config;
  },
  (error) => {
    return Promise.reject(error);
  }
);

// Add response interceptor for error handling
api.interceptors.response.use(
  (response) => response,
  (error) => {
    if (error.response?.status === 401) {
      // Handle unauthorized access
      localStorage.removeItem("accessToken");
      localStorage.removeItem("refreshToken");
      window.location.href = "/login";
    }
    return Promise.reject(error);
  }
);

export default api;
>>>>>>> 1d011605
<|MERGE_RESOLUTION|>--- conflicted
+++ resolved
@@ -1,10 +1,7 @@
-<<<<<<< HEAD
-export const API_BASE_URL = import.meta.env.VITE_API_URL || "http://localhost:5000";
-=======
 import axios from "axios";
 
 export const API_BASE_URL =
-  import.meta.env.VITE_API_URL || "http://localhost:8000";
+  import.meta.env.VITE_API_URL || "http://localhost:5000";
 
 // Create axios instance with default configuration
 const api = axios.create({
@@ -42,5 +39,4 @@
   }
 );
 
-export default api;
->>>>>>> 1d011605
+export default api;