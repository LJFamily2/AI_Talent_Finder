import React, { useEffect, useState, useRef } from 'react';
import logo from '../assets/rmit-logo-white.svg';
import { useAuth } from '../context/AuthContext';
import logOutIcon from '../assets/log-out.png';
import { Snackbar, Alert } from '@mui/material';

function Header() {
  const path = window.location.pathname;
  const { user, loading, logout } = useAuth();
  const hadSession = (() => { try { return localStorage.getItem('hasSession') === '1'; } catch { return false; } })();
  const [showDropdown, setShowDropdown] = useState(false);
  const [showMobileMenu, setShowMobileMenu] = useState(false);
  const menuRef = useRef(null);
  const [toastOpen, setToastOpen] = useState(false);
  const [toastMsg, setToastMsg] = useState("");

  useEffect(() => {
    let title = "Talent Finder";
    if (path === "/verify-cv") title = "CV Verification";
    else if (path === "/verify-cv/results") title = "CV Verification Results";
    else if (path === "/search") title = "Search";
    else if (path.startsWith("/search/advanced")) title = "Advanced Search";
    else if (path === "/saved-researchers") title = "Saved Profiles";
    else if (path === "/login") title = "Login";
    else if (path === "/landing-page") title = "Talent Finder";
    document.title = title;
  }, [path]);

  // Close user menu on route change
  useEffect(() => {
    setShowDropdown(false);
    setShowMobileMenu(false);
  }, [path]);

  // Close when clicking outside the menu/avatar
  useEffect(() => {
    function handleClickOutside(e) {
      if (menuRef.current && !menuRef.current.contains(e.target)) {
        setShowDropdown(false);
      }
    }
    if (showDropdown) document.addEventListener('mousedown', handleClickOutside);
    return () => document.removeEventListener('mousedown', handleClickOutside);
  }, [showDropdown]);

  // Show welcome toast after login if set
  useEffect(() => {
    try {
      const name = sessionStorage.getItem('loginWelcomeName');
      if (name) {
        setToastMsg(`Welcome, ${name}!`);
        setToastOpen(true);
        sessionStorage.removeItem('loginWelcomeName');
      }
    } catch {}
  }, []);

  const handleLoginClick = () => {
    try {
      const target = window.location.pathname + window.location.search + window.location.hash;
      sessionStorage.setItem("postLoginRedirect", target);
    } catch {}
    window.location.href = "/login";
  };

  const handleLogoutClick = async () => {
    try {
      await logout();
      setShowDropdown(false);
      setToastMsg('Successfully logged out');
      setToastOpen(true);
    } catch {}
  };

// Show only first initial of user's name (fallback to 'U')
const userInitial = (() => {
  const n = (user?.name || '').trim();
  if (n.length > 0) return n.charAt(0).toUpperCase();
  const e = (user?.email || '').trim();
  if (e.length > 0) return e.charAt(0).toUpperCase();
  return 'U';
})();

  return (
    <header className="bg-[#000054] h-auto md:h-18">
        <nav className="mx-auto flex flex-col md:flex-row max-w-7xl w-full px-4 md:px-0" aria-label="Global">
            <div className="flex flex-col md:flex-row items-center justify-between w-full overflow-hidden">
                {/* Logo and website name */}
                <div className="flex items-center justify-between w-full md:w-auto mb-2 md:mb-0">
                    <div className="flex items-center">
                        <div className='bg-[#E60028] h-16 md:h-21 py-2 md:py-3 px-3 md:px-4 flex items-center justify-center mr-2 md:mr-4'>
                            <a href="/landing-page">
                                <img className="h-7 md:h-8 w-auto" src={logo} alt=""/>
                            </a>
                        </div>
                        <a href="/landing-page" className="ml-2">
                            <p className='text-base md:text-lg text-white font-bold'>Talent Finder</p>
                        </a>
                    </div>
                    {/* Mobile menu toggle button */}
                    <button
                        className="md:hidden flex flex-col items-center justify-center w-8 h-8 space-y-1 focus:outline-none"
                        onClick={() => setShowMobileMenu(!showMobileMenu)}
                        aria-label="Toggle mobile menu"
                    >
                        <span className={`block w-6 h-0.5 bg-white transition-transform duration-200 ${showMobileMenu ? 'rotate-45 translate-y-2' : ''}`}></span>
                        <span className={`block w-6 h-0.5 bg-white transition-opacity duration-200 ${showMobileMenu ? 'opacity-0' : ''}`}></span>
                        <span className={`block w-6 h-0.5 bg-white transition-transform duration-200 ${showMobileMenu ? '-rotate-45 -translate-y-2' : ''}`}></span>
                    </button>
                </div>
                {/* Navigation links */}
                <div className={`flex-col md:flex-row items-center w-full md:w-max h-auto md:h-18 justify-end text-base md:text-lg relative z-50 ${showMobileMenu ? 'flex' : 'hidden md:flex'}`}>
                    <div className={`flex items-center justify-center px-4 md:px-8 h-12 md:h-full w-full md:w-auto ${path === '/verify-cv' ? 'bg-white' : 'hover:bg-[#000032]'}`}> 
                        <a href="/verify-cv" className="w-full md:w-auto text-center">
                            <p className={`font-medium hover:underline ${path === '/verify-cv' ? 'text-[#000054] font-semibold underline' : 'text-white'}`}>CV Verification</p>
                        </a>
                    </div>
<<<<<<< HEAD
                    <div className={`flex items-center justify-center px-8 h-full ${path.startsWith('/search') ? 'bg-white' : 'hover:bg-[#000032]'}`}>
                        <a href="/search">
=======
                    <div className={`flex items-center justify-center px-4 md:px-8 h-12 md:h-full w-full md:w-auto ${path.startsWith('/search') ? 'bg-white' : 'hover:bg-[#000032]'}`}> 
                        <a href="/search" className="w-full md:w-auto text-center">
>>>>>>> 38ccf0a0
                            <p className={`font-medium hover:underline ${path.startsWith('/search') ? 'text-[#000054] font-semibold underline' : 'text-white'}`}>Search Tool</p>
                        </a>
                    </div>
                    {loading && hadSession ? (
                      // Reserve space to avoid flicker when restoring session
                      <div
                        className={`flex items-center justify-center px-4 md:px-8 h-12 md:h-full w-full md:w-auto ${path === '/saved-researchers' ? 'bg-white' : ''}`}
                        aria-hidden
                      >
                        <span className={`${path === '/saved-researchers' ? 'text-[#000054]' : 'text-white'} opacity-0`}>Saved Profiles</span>
                      </div>
                    ) : user ? (
                      <div
                        className={`flex items-center justify-center px-4 md:px-8 h-12 md:h-full w-full md:w-auto ${path === '/saved-researchers' ? 'bg-white' : 'hover:bg-[#000032]'}`}
                        title="View your saved profiles"
                      >
                          <a href="/saved-researchers" aria-label="Saved Profiles" className="w-full md:w-auto text-center">
                              <p className={`font-medium hover:underline ${path === '/saved-researchers' ? 'text-[#000054] font-semibold underline' : 'text-white'}`}>Saved Profiles</p>
                          </a>
                      </div>
                    ) : (
                      <div
                        className={`flex items-center justify-center px-4 md:px-8 h-12 md:h-full w-full md:w-auto ${path === '/login' ? 'bg-white' : 'hover:bg-[#000032]'}`}
                        title="Log in to access Saved Profiles"
                      >
                          <button
                            onClick={handleLoginClick}
                            className={`font-medium hover:underline py-2 w-full md:w-auto ${path === '/login' ? 'text-[#000054] font-semibold underline' : 'text-white'}`}
                            aria-label="Login"
                          >
                            Login
                          </button>
                      </div>
                    )}
                    <div className="ml-0 md:ml-7 relative mt-4 md:mt-0 w-full md:w-auto flex justify-center md:justify-end" ref={menuRef}>
                      <button
                        className={`w-9 md:w-10 h-9 md:h-10 rounded-full bg-white text-[#000054] flex items-center justify-center text-md font-normal shadow-lg focus:outline-none ${user ? 'hover:bg-gray-200' : 'invisible pointer-events-none'}`}
                        onClick={() => user && setShowDropdown((v) => !v)}
                        aria-label="User menu"
                      >
                        {userInitial}
                      </button>
                      {user && showDropdown && (
                        <div className="absolute right-2 md:right-0 top-full mt-2 w-44 md:w-50 bg-white shadow-lg shadow-gray-400 pt-3 border border-gray-200 flex flex-col items-start z-50">
                          <span className="w-full text-black text-base md:text-lg mx-4">{user?.name || "User"}</span>
                          <span className="w-full mb-1 text-[#6A6A6A] text-xs md:text-sm px-4 wrap-anywhere">{user?.email || "Email address"}</span>
                          <hr className="w-full border-t border-gray-300 mt-2 mx-1" />
                          <div className='w-full flex px-4 py-3 items-center hover:bg-gray-200'>
                            <img src={logOutIcon} alt="Log Out" className="w-3 h-3"/>
                            <button
                              className="bg-transparent text-blacktext-sm md:text-md hover:underline font-regular ml-2"
                              onClick={handleLogoutClick}
                            >
                              Sign out
                            </button>
                          </div>
                        </div>
                      )}
                    </div>
                </div>
            </div>
        </nav>
        <Snackbar
          open={toastOpen}
          autoHideDuration={2500}
          onClose={() => setToastOpen(false)}
          anchorOrigin={{ vertical: 'top', horizontal: 'center' }}
        >
          <Alert severity="success" onClose={() => setToastOpen(false)} sx={{ width: '100%' }}>
            {toastMsg}
          </Alert>
        </Snackbar>
    </header>
  );
}   

export default Header;<|MERGE_RESOLUTION|>--- conflicted
+++ resolved
@@ -115,13 +115,8 @@
                             <p className={`font-medium hover:underline ${path === '/verify-cv' ? 'text-[#000054] font-semibold underline' : 'text-white'}`}>CV Verification</p>
                         </a>
                     </div>
-<<<<<<< HEAD
-                    <div className={`flex items-center justify-center px-8 h-full ${path.startsWith('/search') ? 'bg-white' : 'hover:bg-[#000032]'}`}>
-                        <a href="/search">
-=======
                     <div className={`flex items-center justify-center px-4 md:px-8 h-12 md:h-full w-full md:w-auto ${path.startsWith('/search') ? 'bg-white' : 'hover:bg-[#000032]'}`}> 
                         <a href="/search" className="w-full md:w-auto text-center">
->>>>>>> 38ccf0a0
                             <p className={`font-medium hover:underline ${path.startsWith('/search') ? 'text-[#000054] font-semibold underline' : 'text-white'}`}>Search Tool</p>
                         </a>
                     </div>
