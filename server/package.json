--- conflicted
+++ resolved
@@ -14,10 +14,7 @@
     "@google/generative-ai": "^0.24.1",
     "axios": "^1.9.0",
     "bcryptjs": "^2.4.3",
-<<<<<<< HEAD
-=======
     "canvas": "^3.2.0",
->>>>>>> 2729eb75
     "cookie-parser": "^1.4.7",
     "cors": "^2.8.5",
     "dotenv": "^16.0.3",
