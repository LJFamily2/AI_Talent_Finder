const mongoose = require("mongoose");

const SyncStatusSchema = new mongoose.Schema(
  {
    last_synced_date: { type: Date, default: null }, // when we last synced this topic
    cursor: { type: String, default: "" }, // next_cursor
    researchers_count: { type: Number, default: 0 }, // number of researchers synced for this topic
  },
  { _id: false }
);

const TopicSchema = new mongoose.Schema(
  {
    display_name: { type: String, required: true },
    field_id: { type: mongoose.Schema.Types.ObjectId, ref: "Field" },
<<<<<<< HEAD
    sync_status: { type: SyncStatusSchema, default: () => ({}) }
}, {
=======
    sync_status: { type: SyncStatusSchema, default: () => ({}) },
  },
  {
>>>>>>> 4845c32e
    timestamps: true,
    versionKey: false,
  }
);

module.exports = mongoose.model("Topic", TopicSchema);<|MERGE_RESOLUTION|>--- conflicted
+++ resolved
@@ -12,15 +12,9 @@
 const TopicSchema = new mongoose.Schema(
   {
     display_name: { type: String, required: true },
-    field_id: { type: mongoose.Schema.Types.ObjectId, ref: "Field" },
-<<<<<<< HEAD
+    field_id: { type: String, ref: "Field" },
     sync_status: { type: SyncStatusSchema, default: () => ({}) }
 }, {
-=======
-    sync_status: { type: SyncStatusSchema, default: () => ({}) },
-  },
-  {
->>>>>>> 4845c32e
     timestamps: true,
     versionKey: false,
   }
