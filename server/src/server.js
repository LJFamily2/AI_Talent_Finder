--- conflicted
+++ resolved
@@ -1,9 +1,3 @@
-<<<<<<< HEAD
-//==================================================================
-// Express Server Entry Point
-// Sets up API routes, connects MongoDB and Redis, and starts server
-//==================================================================
-=======
 // Express Server Entry Point
 // Sets up API routes, connects MongoDB and Redis, and starts server
 const express = require("express");
@@ -13,7 +7,6 @@
 const path = require("path");
 const routes = require("../routes");
 const { createClient } = require("redis");
->>>>>>> b0e3d1b5
 
 const express        = require("express");
 const mongoose       = require("mongoose");
@@ -46,49 +39,6 @@
 app.use(express.json());
 app.use(cors());
 
-<<<<<<< HEAD
-//==================================================================
-// Mount Route Handlers
-//==================================================================
-app.use("/api/author", authorRoutes);
-app.use("/api/cv", cvVerificationRoutes);
-app.use("/api/search-filters", searchFiltersRoutes);
-app.use(routes); // fallback/default routes if any
-
-//==================================================================
-// Redis Client Setup
-//==================================================================
-const redisClient = createClient({ url: process.env.REDIS_URL });
-redisClient.on("error", err => console.error("❌ Redis Client Error", err));
-
-redisClient
-  .connect()
-  .then(() => {
-    console.log("✅ Redis connected");
-
-    // Initialize Redis client for manual cache deletion
-    const { initRedisClient } = require("../middleware/cacheRedisInsight");
-    initRedisClient(redisClient);
-  })
-  .catch(err => console.error("❌ Redis connection failed:", err));
-
-// Make Redis client accessible in request lifecycle
-app.locals.redisClient = redisClient;
-
-//==================================================================
-// MongoDB Connection
-//==================================================================
-mongoose
-
-  .connect(process.env.MONGODB_URI, { serverSelectionTimeoutMS: 5000 })
-  .then(() => console.log("✅ MongoDB Connected"))
-  .then(() => console.log("✅ MongoDB Connected", process.env.MONGODB_URI))
-  .catch((err) => console.error("❌ MongoDB connection error:", err));
-
-//==================================================================
-// Global Error Handler Middleware
-//==================================================================
-=======
 // Mount routes
 app.use(routes);
 
@@ -116,20 +66,11 @@
   .then(() => console.log("MongoDB Connected"));
 
 // Error handling middleware
->>>>>>> b0e3d1b5
 app.use((err, req, res, next) => {
   console.error("❌ Unhandled Error:", err.stack);
   res.status(500).json({ success: false, message: "Internal Server Error" });
 });
 
-<<<<<<< HEAD
-//==================================================================
 // Start the HTTP Server
-//==================================================================
 const PORT = process.env.PORT || 5000;
-app.listen(PORT, () => console.log(`🚀 Server running on port ${PORT}`));
-=======
-// Start the HTTP Server
-const PORT = process.env.PORT || 8000;
-app.listen(PORT, () => console.log(`Server running on port ${PORT}`));
->>>>>>> b0e3d1b5
+app.listen(PORT, () => console.log(`Server running on port ${PORT}`));