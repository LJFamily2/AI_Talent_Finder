//==================================================================
// Express Server Entry Point
// Sets up API routes, connects MongoDB and Redis, and starts server
//==================================================================

const express        = require("express");
const mongoose       = require("mongoose");
const cors           = require("cors");
const dotenv         = require("dotenv");
const path           = require("path");
const { createClient } = require("redis");

//==================================================================
// Route Modules
//==================================================================
const routes                = require("../routes");
const cvVerificationRoutes = require("../routes/cvVerificationRoute");
const authorRoutes         = require("../routes/authorRoutes");
const searchFiltersRoutes  = require("../routes/searchFilters");

//==================================================================
// Load environment variables from .env
//==================================================================
dotenv.config({ path: path.join(__dirname, ".env") });

//==================================================================
// Initialize Express app
//==================================================================
const app = express();

//==================================================================
// Global Middleware
//==================================================================
app.use(express.json());
app.use(cors());

//==================================================================
// Mount Route Handlers
//==================================================================
app.use("/api/author", authorRoutes);
app.use("/api/cv", cvVerificationRoutes);
app.use("/api/search-filters", searchFiltersRoutes);
app.use(routes); // fallback/default routes if any

//==================================================================
// Redis Client Setup
//==================================================================
const redisClient = createClient({ url: process.env.REDIS_URL });
redisClient.on("error", err => console.error("❌ Redis Client Error", err));

redisClient
  .connect()
  .then(() => {
    console.log("✅ Redis connected");

    // Initialize Redis client for manual cache deletion
    const { initRedisClient } = require("../middleware/cacheRedisInsight");
    initRedisClient(redisClient);
  })
  .catch(err => console.error("❌ Redis connection failed:", err));

// Make Redis client accessible in request lifecycle
app.locals.redisClient = redisClient;

//==================================================================
// MongoDB Connection
//==================================================================
mongoose
<<<<<<< HEAD
  .connect(process.env.MONGODB_URI, { serverSelectionTimeoutMS: 5000 })
  .then(() => console.log("MongoDB Connected"))
  .then(() => console.log("MongoDB Connected", process.env.MONGODB_URI))
  .catch((err) => console.error("MongoDB connection error:", err));
=======
  .connect(process.env.MONGODB_URI || "mongodb://localhost:27017/academic_profiles", {
    useNewUrlParser: true,
    useUnifiedTopology: true
  })
  .then(() => console.log("✅ MongoDB connected"))
>>>>>>> d0dce0e1

  
  .catch(err => console.error("❌ MongoDB connection error:", err));

//==================================================================
// Global Error Handler Middleware
//==================================================================
app.use((err, req, res, next) => {
  console.error("❌ Unhandled Error:", err.stack);
  res.status(500).json({ success: false, message: "Internal Server Error" });
});

//==================================================================
// Start the HTTP Server
//==================================================================
const PORT = process.env.PORT || 8000;
app.listen(PORT, () => console.log(`🚀 Server running on port ${PORT}`));<|MERGE_RESOLUTION|>--- conflicted
+++ resolved
@@ -66,21 +66,23 @@
 // MongoDB Connection
 //==================================================================
 mongoose
-<<<<<<< HEAD
+
   .connect(process.env.MONGODB_URI, { serverSelectionTimeoutMS: 5000 })
-  .then(() => console.log("MongoDB Connected"))
-  .then(() => console.log("MongoDB Connected", process.env.MONGODB_URI))
-  .catch((err) => console.error("MongoDB connection error:", err));
-=======
-  .connect(process.env.MONGODB_URI || "mongodb://localhost:27017/academic_profiles", {
-    useNewUrlParser: true,
-    useUnifiedTopology: true
-  })
-  .then(() => console.log("✅ MongoDB connected"))
->>>>>>> d0dce0e1
+  .then(() => console.log("✅ MongoDB Connected"))
+  .then(() => console.log("✅ MongoDB Connected", process.env.MONGODB_URI))
+  .catch((err) => console.error("❌ MongoDB connection error:", err));
+
+
+// MonggoDB connection local host for development search filters
+//   .connect(process.env.MONGODB_URI || "mongodb://localhost:27017/academic_profiles", {
+//     useNewUrlParser: true,
+//     useUnifiedTopology: true
+//   })
+//   .then(() => console.log("✅ MongoDB connected"))
+// >>>>>>> d0dce0e1ac5356adc4b2129d96665dbb69fb145c
 
   
-  .catch(err => console.error("❌ MongoDB connection error:", err));
+//   .catch(err => console.error("❌ MongoDB connection error:", err));
 
 //==================================================================
 // Global Error Handler Middleware
