// Express Server Entry Point
// Sets up API routes, connects MongoDB and Redis, and starts server
const express = require("express");
const mongoose = require("mongoose");
const cors = require("cors");
const cookieParser = require("cookie-parser");
const dotenv = require("dotenv");
const path = require("path");
const routes = require("../routes");
const { createClient } = require("redis");

// Load env vars
dotenv.config({ path: path.join(__dirname, "../.env") });

// Create Express app
const app = express();

// Middleware
app.use(express.json());
app.use(cookieParser());
app.use(
  cors({
    origin: process.env.VITE_API_URL,
    credentials: true, // Allow cookies to be sent
  })
);

// Mount routes
app.use(routes);

// Redis Client Setup
const redisClient = createClient({ url: process.env.REDIS_URL });
redisClient.on("error", (err) => console.error("Redis Client Error", err));

(async () => {
  try {
    await redisClient.connect();
    // Initialize Redis client for manual cache deletion
    const { initRedisClient } = require("../middleware/cacheRedisInsight");
    initRedisClient(redisClient);
  } catch (err) {
    console.error("Redis connection failed:", err);
  }
})();

// Make Redis client accessible in request lifecycle
app.locals.redisClient = redisClient;

// MongoDB Connection
mongoose
  .connect(process.env.MONGODB_URI, { serverSelectionTimeoutMS: 5000 })
<<<<<<< HEAD
  .then(() => {
    console.log("✅ MongoDB Connected");

    // In ra thông tin DB đã connect
    const conn = mongoose.connection;
    console.log(`📌 Connected to: ${conn.host}:${conn.port}/${conn.name}`);
    // hoặc in ra nguyên URI (ẩn mật khẩu cho an toàn)
    console.log(`🔗 MONGODB_URI = ${process.env.MONGODB_URI}`);
  })
  .catch((err) => console.error("❌ MongoDB connection error:", err));


//==================================================================
// Global Error Handler Middleware
//==================================================================
=======
  .then(() => console.log("MongoDB Connected"));

// Error handling middleware
>>>>>>> 647956fe
app.use((err, req, res, next) => {
  console.error(err.stack);
  res.status(500).json({ success: false, message: "Server Error" });
});

// Start the HTTP Server
const PORT = process.env.PORT || 8000;
app.listen(PORT, () => console.log(`Server running on port ${PORT}`));<|MERGE_RESOLUTION|>--- conflicted
+++ resolved
@@ -49,27 +49,9 @@
 // MongoDB Connection
 mongoose
   .connect(process.env.MONGODB_URI, { serverSelectionTimeoutMS: 5000 })
-<<<<<<< HEAD
-  .then(() => {
-    console.log("✅ MongoDB Connected");
-
-    // In ra thông tin DB đã connect
-    const conn = mongoose.connection;
-    console.log(`📌 Connected to: ${conn.host}:${conn.port}/${conn.name}`);
-    // hoặc in ra nguyên URI (ẩn mật khẩu cho an toàn)
-    console.log(`🔗 MONGODB_URI = ${process.env.MONGODB_URI}`);
-  })
-  .catch((err) => console.error("❌ MongoDB connection error:", err));
-
-
-//==================================================================
-// Global Error Handler Middleware
-//==================================================================
-=======
   .then(() => console.log("MongoDB Connected"));
 
 // Error handling middleware
->>>>>>> 647956fe
 app.use((err, req, res, next) => {
   console.error(err.stack);
   res.status(500).json({ success: false, message: "Server Error" });
