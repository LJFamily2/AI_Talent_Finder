// Express Server Entry Point
// Sets up API routes, connects MongoDB and Redis, and starts server
const express = require("express");
const mongoose = require("mongoose");
const cors = require("cors");
const cookieParser = require("cookie-parser");
const dotenv = require("dotenv");
const path = require("path");
const routes = require("../routes");
const { createClient } = require("redis");

// Load env vars
dotenv.config({ path: path.join(__dirname, "../.env") });

// Create Express app
const app = express();

// Middleware
app.use(express.json());
app.use(cookieParser());
app.use(
  cors({
<<<<<<< HEAD
    origin: process.env.VITE_API_URL || "http://localhost:5173",
=======
    origin: process.env.CLIENT_URL,
    allowedHeaders: ["Content-Type", "Authorization"],
>>>>>>> 2729eb75
    credentials: true, // Allow cookies to be sent
    preflightContinue: true,
  })
);

// Mount routes
app.use(routes);

// Redis Client Setup
const redisClient = createClient({ url: process.env.REDIS_URL });
redisClient.on("error", (err) => console.error("Redis Client Error", err));

(async () => {
  try {
    await redisClient.connect();
    // Initialize Redis client for manual cache deletion
    const { initRedisClient } = require("../middleware/cacheRedisInsight");
    initRedisClient(redisClient);
  } catch (err) {
    console.error("Redis connection failed:", err);
  }
})();

// Make Redis client accessible in request lifecycle
app.locals.redisClient = redisClient;

// MongoDB Connection
mongoose
  .connect(process.env.MONGODB_URI, { serverSelectionTimeoutMS: 5000 })
  .then(() => console.log("MongoDB Connected"));

// Error handling middleware
app.use((err, req, res, next) => {
  console.error(err.stack);
  res.status(500).json({ success: false, message: "Server Error" });
});

// --- Socket.io Setup ---
const http = require("http");
const { Server } = require("socket.io");

const server = http.createServer(app);
const io = new Server(server, {
  cors: {
    origin: process.env.CLIENT_URL,
    credentials: true,
  },
});

// Make io accessible in controllers
app.set("io", io);

// Example: handle socket connections (expand later as needed)
io.on("connection", (socket) => {
  socket.on("joinJob", (jobId) => {
    socket.join(jobId);
  });
});

// Start the HTTP Server
const PORT = process.env.PORT || 8000;
server.listen(PORT, () => console.log(`Server running on port ${PORT}`));<|MERGE_RESOLUTION|>--- conflicted
+++ resolved
@@ -20,12 +20,8 @@
 app.use(cookieParser());
 app.use(
   cors({
-<<<<<<< HEAD
-    origin: process.env.VITE_API_URL || "http://localhost:5173",
-=======
     origin: process.env.CLIENT_URL,
     allowedHeaders: ["Content-Type", "Authorization"],
->>>>>>> 2729eb75
     credentials: true, // Allow cookies to be sent
     preflightContinue: true,
   })
